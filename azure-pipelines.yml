jobs:

- job: 'xonsh_windows'
  pool:
    vmImage: 'VS2017-Win2016'
  strategy:
    matrix:
      Python35:
        python.version: '3.5'
      Python36:
        python.version: '3.6'
      Python37:
        python.version: '3.7'
    maxParallel: 4

  steps:
  - task: UsePythonVersion@0
    inputs:
      versionSpec: '$(python.version)'
      architecture: 'x64'

  # Conda Environment
  # Create and activate a Conda environment.
  - task: CondaEnvironment@1
    inputs:
      packageSpecs: 'python=$(python.version) conda=4.5.11 pygments prompt_toolkit ply pytest pytest-timeout numpy psutil matplotlib flake8 coverage pyflakes pytest-cov pytest-flake8 codecov'
      installOptions: '-c conda-forge/label/cf201901'
      updateConda: false
    condition: eq(variables['python.version'], '3.5')
    displayName: 'Conda Environment (conda-forge/label/cf201901)'
  - task: CondaEnvironment@1
    inputs:
      packageSpecs: 'python=$(python.version) pygments prompt_toolkit ply pytest pytest-timeout numpy psutil matplotlib flake8 coverage pyflakes pytest-cov pytest-flake8 codecov'
      installOptions: '-c conda-forge/label/cf201901'
      updateConda: false
    condition: eq(variables['python.version'], '3.5')
  - task: CondaEnvironment@1
    inputs:
      packageSpecs: 'python=$(python.version) pygments prompt_toolkit ply pytest pytest-timeout numpy psutil matplotlib flake8 coverage pyflakes pytest-cov pytest-flake8 codecov'
      installOptions: '-c conda-forge'
      updateConda: false
    condition: ne(variables['python.version'], '3.5')
<<<<<<< HEAD
=======
    displayName: 'Conda Environment (conda-forge)'
>>>>>>> 1154bca2
  - script: |
      pip install .
      xonsh run-tests.xsh --timeout=10 --junitxml=junit/test-results.xml
    displayName: 'Tests'

  # Publish build results
  - task: PublishTestResults@2
    inputs:
      testResultsFiles: '**/test-*.xml'
      testRunTitle: 'Publish test results for Python $(python.version)'<|MERGE_RESOLUTION|>--- conflicted
+++ resolved
@@ -40,10 +40,7 @@
       installOptions: '-c conda-forge'
       updateConda: false
     condition: ne(variables['python.version'], '3.5')
-<<<<<<< HEAD
-=======
     displayName: 'Conda Environment (conda-forge)'
->>>>>>> 1154bca2
   - script: |
       pip install .
       xonsh run-tests.xsh --timeout=10 --junitxml=junit/test-results.xml

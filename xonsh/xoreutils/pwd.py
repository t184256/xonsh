--- conflicted
+++ resolved
@@ -4,13 +4,8 @@
 
 def pwd(args, stdin, stdout, stderr):
     """A pwd implementation"""
-<<<<<<< HEAD
-    e = __xonsh__.env['PWD']
-    if '-h' in args or '--help' in args:
-=======
-    e = __xonsh_env__["PWD"]
+    e = __xonsh__.env["PWD"]
     if "-h" in args or "--help" in args:
->>>>>>> 7a6c3b8f
         print(PWD_HELP, file=stdout)
         return 0
     if "-P" in args:

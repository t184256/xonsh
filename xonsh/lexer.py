--- conflicted
+++ resolved
@@ -251,8 +251,6 @@
         if n is not None:
             yield from handle_token(state, n, stream)
 
-<<<<<<< HEAD
-=======
 
 def handle_bang(state, token, stream):
     """
@@ -274,7 +272,6 @@
         yield _new_token("ERRORTOKEN", e, token.start)
 
 
->>>>>>> 3904bb38
 def handle_backtick(state, token, stream):
     """
     Function for generating PLY tokens representing regex globs.

# -*- coding: utf-8 -*-
"""Misc. xonsh tools.

The following implementations were forked from the IPython project:

* Copyright (c) 2008-2014, IPython Development Team
* Copyright (C) 2001-2007 Fernando Perez <fperez@colorado.edu>
* Copyright (c) 2001, Janko Hauser <jhauser@zscout.de>
* Copyright (c) 2001, Nathaniel Gray <n8gray@caltech.edu>

Implementations:

* decode()
* encode()
* cast_unicode()
* safe_hasattr()
* indent()

"""
import os
import re
import sys
import ast
import glob
import string
import ctypes
import builtins
<<<<<<< HEAD
import pathlib
import subprocess
=======
import warnings
import functools
>>>>>>> ce79bb7a
import threading
import traceback
import subprocess
import collections
import collections.abc as abc
from contextlib import contextmanager
from subprocess import CalledProcessError
<<<<<<< HEAD
from collections import OrderedDict, Iterable, Sequence, Set, MutableSequence
=======
>>>>>>> ce79bb7a

# adding further imports from xonsh modules is discouraged to avoid cirular
# dependencies
from xonsh.lazyasd import LazyObject, LazyDict
from xonsh.platform import (has_prompt_toolkit, scandir,
    DEFAULT_ENCODING, ON_LINUX, ON_WINDOWS, PYTHON_VERSION_INFO)

@functools.lru_cache(1)
def is_superuser():
    if ON_WINDOWS:
        rtn = (ctypes.windll.shell32.IsUserAnAdmin() != 0)
    else:
        rtn = (os.getuid() == 0)
    return rtn


class XonshError(Exception):
    pass


class XonshBlockError(XonshError):
    """Special xonsh exception for communicating the lines of block bodies."""

    def __init__(self, lines, glbs, locs, *args, **kwargs):
        """
        Parameters
        ----------
        lines : list f str
            Block lines, as if split by str.splitlines().
        glbs : Mapping or None
            Global execution context for lines, ie globals() of calling frame.
        locs : Mapping or None
            Local execution context for lines, ie locals() of calling frame.
        """
        super().__init__(*args, **kwargs)
        self.lines = lines
        self.glbs = glbs
        self.locs = locs


class XonshCalledProcessError(XonshError, CalledProcessError):
    """Raised when there's an error with a called process

    Inherits from XonshError and subprocess.CalledProcessError, catching
    either will also catch this error.

    Raised *after* iterating over stdout of a captured command, if the
    returncode of the command is nonzero.

    Example:
        try:
            for line in !(ls):
                print(line)
        except CalledProcessError as error:
            print("Error in process: {}.format(error.completed_command.pid))

    This also handles differences between Python3.4 and 3.5 where
    CalledProcessError is concerned.
    """
    def __init__(self, returncode, command, output=None, stderr=None,
                 completed_command=None):
        super().__init__(returncode, command, output)
        self.stderr = stderr
        self.completed_command = completed_command


def expandpath(path):
    """
    Performs environment variable / user expansion on a given path
    if the relevant flag has been set.
    """
    env = getattr(builtins, '__xonsh_env__', os.environ)
    if env.get('EXPAND_ENV_VARS', False):
        # expand variables and use os.path.abspath to handle cases
        # with relative paths like ../ or ./
        path = os.path.expanduser(expandvars(path))
    return os.path.abspath(path)


def decode_bytes(path):
    """
    Tries to decode a path in bytes using XONSH_ENCODING if available,
    otherwise using sys.getdefaultencoding().
    """
    env = getattr(builtins, '__xonsh_env__', os.environ)
    enc = env.get('XONSH_ENCODING', DEFAULT_ENCODING)
    return path.decode(encoding=enc,
                       errors=env.get('XONSH_ENCODING_ERRORS'))


class EnvPath(MutableSequence):
    """
    A class that implements an environment path, which is a list of
    strings. Provides a custom method that expands all paths if the
    relevant env variable has been set.
    """
    def __init__(self, args=None):
        if not args:
            self._l = []
        else:
            if isinstance(args, str):
                self._l = args.split(os.pathsep)
            elif isinstance(args, pathlib.Path):
                self._l = [args]
            elif isinstance(args, bytes):
                # decode bytes to a string and then split based on
                # the default path separator
                self._l = decode_bytes(args).split(os.pathsep)
            elif isinstance(args, Iterable):
                # put everything in a list -before- performing the type check
                # in order to be able to retrieve it later, for cases such as
                # when a generator expression was passed as an argument
                args = list(args)
                if not all(isinstance(i, (str, bytes, pathlib.Path)) \
                                      for i in args):
                    # make TypeError's message as informative as possible
                    # when given an invalid initialization sequence
                    raise TypeError(
                            "EnvPath's initialization sequence should only "
                            "contain str, bytes and pathlib.Path entries")
                self._l = args
            else:
                raise TypeError('EnvPath cannot be initialized with items '
                                'of type %s' % type(args))

    def __getitem__(self, item):
        return expandpath(self._l[item])

    def __setitem__(self, index, item):
        self._l.__setitem__(index, item)

    def __len__(self):
        return len(self._l)

    def __delitem__(self, key):
        self._l.__delitem__(key)

    def insert(self, index, value):
        self._l.insert(index, value)

    @property
    def paths(self):
        """
        Returns the list of directories that this EnvPath contains.
        """
        return list(self)

    def __repr__(self):
        return repr(self._l)


class DefaultNotGivenType(object):
    """Singleton for representing when no default value is given."""

    __inst = None

    def __new__(cls):
        if DefaultNotGivenType.__inst is None:
            DefaultNotGivenType.__inst = object.__new__(cls)
        return DefaultNotGivenType.__inst


DefaultNotGiven = DefaultNotGivenType()

BEG_TOK_SKIPS = LazyObject(
                    lambda: frozenset(['WS', 'INDENT', 'NOT', 'LPAREN']),
                    globals(), 'BEG_TOK_SKIPS')
END_TOK_TYPES = LazyObject(lambda: frozenset(['SEMI', 'AND', 'OR', 'RPAREN']),
                           globals(), 'END_TOK_TYPES')
RE_END_TOKS = LazyObject(lambda: re.compile('(;|and|\&\&|or|\|\||\))'),
                         globals(), 'RE_END_TOKS')
LPARENS = LazyObject(lambda: frozenset(['LPAREN', 'AT_LPAREN', 'BANG_LPAREN',
                                        'DOLLAR_LPAREN', 'ATDOLLAR_LPAREN']),
                     globals(), 'LPARENS')


def _is_not_lparen_and_rparen(lparens, rtok):
    """Tests if an RPAREN token is matched with something other than a plain old
    LPAREN type.
    """
    # note that any([]) is False, so this covers len(lparens) == 0
    return rtok.type == 'RPAREN' and any(x != 'LPAREN' for x in lparens)


def find_next_break(line, mincol=0, lexer=None):
    """Returns the column number of the next logical break in subproc mode.
    This function may be useful in finding the maxcol argument of subproc_toks().
    """
    if mincol >= 1:
        line = line[mincol:]
    if lexer is None:
        lexer = builtins.__xonsh_execer__.parser.lexer
    if RE_END_TOKS.search(line) is None:
        return None
    maxcol = None
    lparens = []
    lexer.input(line)
    for tok in lexer:
        if tok.type in LPARENS:
            lparens.append(tok.type)
        elif tok.type in END_TOK_TYPES:
            if _is_not_lparen_and_rparen(lparens, tok):
                lparens.pop()
            else:
                maxcol = tok.lexpos + mincol + 1
                break
        elif tok.type == 'ERRORTOKEN' and ')' in tok.value:
            maxcol = tok.lexpos + mincol + 1
            break
    return maxcol


def subproc_toks(line, mincol=-1, maxcol=None, lexer=None, returnline=False):
    """Excapsulates tokens in a source code line in a uncaptured
    subprocess ![] starting at a minimum column. If there are no tokens
    (ie in a comment line) this returns None.
    """
    if lexer is None:
        lexer = builtins.__xonsh_execer__.parser.lexer
    if maxcol is None:
        maxcol = len(line) + 1
    lexer.reset()
    lexer.input(line)
    toks = []
    lparens = []
    end_offset = 0
    for tok in lexer:
        pos = tok.lexpos
        if tok.type not in END_TOK_TYPES and pos >= maxcol:
            break
        if tok.type in LPARENS:
            lparens.append(tok.type)
        if len(toks) == 0 and tok.type in BEG_TOK_SKIPS:
            continue  # handle indentation
        elif len(toks) > 0 and toks[-1].type in END_TOK_TYPES:
            if _is_not_lparen_and_rparen(lparens, toks[-1]):
                lparens.pop()  # don't continue or break
            elif pos < maxcol and tok.type not in ('NEWLINE', 'DEDENT', 'WS'):
                toks.clear()
                if tok.type in BEG_TOK_SKIPS:
                    continue
            else:
                break
        if pos < mincol:
            continue
        toks.append(tok)
        if tok.type == 'NEWLINE':
            break
        elif tok.type == 'DEDENT':
            # fake a newline when dedenting without a newline
            tok.type = 'NEWLINE'
            tok.value = '\n'
            tok.lineno -= 1
            if len(toks) >= 2:
                prev_tok_end = toks[-2].lexpos + len(toks[-2].value)
            else:
                prev_tok_end = len(line)
            if '#' in line[prev_tok_end:]:
                tok.lexpos = prev_tok_end  # prevents wrapping comments
            else:
                tok.lexpos = len(line)
            break
    else:
        if len(toks) > 0 and toks[-1].type in END_TOK_TYPES:
            if _is_not_lparen_and_rparen(lparens, toks[-1]):
                pass
            else:
                toks.pop()
        if len(toks) == 0:
            return  # handle comment lines
        tok = toks[-1]
        pos = tok.lexpos
        if isinstance(tok.value, str):
            end_offset = len(tok.value.rstrip())
        else:
            el = line[pos:].split('#')[0].rstrip()
            end_offset = len(el)
    if len(toks) == 0:
        return  # handle comment lines
    beg, end = toks[0].lexpos, (toks[-1].lexpos + end_offset)
    end = len(line[:end].rstrip())
    rtn = '![' + line[beg:end] + ']'
    if returnline:
        rtn = line[:beg] + rtn + line[end:]
    return rtn


def subexpr_from_unbalanced(expr, ltok, rtok):
    """Attempts to pull out a valid subexpression for unbalanced grouping,
    based on opening tokens, eg. '(', and closing tokens, eg. ')'.  This
    does not do full tokenization, but should be good enough for tab
    completion.
    """
    lcnt = expr.count(ltok)
    if lcnt == 0:
        return expr
    rcnt = expr.count(rtok)
    if lcnt == rcnt:
        return expr
    subexpr = expr.rsplit(ltok, 1)[-1]
    subexpr = subexpr.rsplit(',', 1)[-1]
    subexpr = subexpr.rsplit(':', 1)[-1]
    return subexpr


def decode(s, encoding=None):
    encoding = encoding or DEFAULT_ENCODING
    return s.decode(encoding, "replace")


def encode(u, encoding=None):
    encoding = encoding or DEFAULT_ENCODING
    return u.encode(encoding, "replace")


def cast_unicode(s, encoding=None):
    if isinstance(s, bytes):
        return decode(s, encoding)
    return s


def safe_hasattr(obj, attr):
    """In recent versions of Python, hasattr() only catches AttributeError.
    This catches all errors.
    """
    try:
        getattr(obj, attr)
        return True
    except Exception:  # pylint:disable=bare-except
        return False


def indent(instr, nspaces=4, ntabs=0, flatten=False):
    """Indent a string a given number of spaces or tabstops.

    indent(str,nspaces=4,ntabs=0) -> indent str by ntabs+nspaces.

    Parameters
    ----------
    instr : basestring
        The string to be indented.
    nspaces : int (default: 4)
        The number of spaces to be indented.
    ntabs : int (default: 0)
        The number of tabs to be indented.
    flatten : bool (default: False)
        Whether to scrub existing indentation.  If True, all lines will be
        aligned to the same indentation.  If False, existing indentation will
        be strictly increased.

    Returns
    -------
    outstr : string indented by ntabs and nspaces.

    """
    if instr is None:
        return
    ind = '\t' * ntabs + ' ' * nspaces
    if flatten:
        pat = re.compile(r'^\s*', re.MULTILINE)
    else:
        pat = re.compile(r'^', re.MULTILINE)
    outstr = re.sub(pat, ind, instr)
    if outstr.endswith(os.linesep + ind):
        return outstr[:-len(ind)]
    else:
        return outstr


def get_sep():
    """ Returns the appropriate filepath separator char depending on OS and
    xonsh options set
    """
    return (os.altsep if ON_WINDOWS
            and builtins.__xonsh_env__.get('FORCE_POSIX_PATHS') else
            os.sep)


def fallback(cond, backup):
    """Decorator for returning the object if cond is true and a backup if cond is false.
    """
    def dec(obj):
        return obj if cond else backup
    return dec


# The following redirect classes were taken directly from Python 3.5's source
# code (from the contextlib module). This can be removed when 3.5 is released,
# although redirect_stdout exists in 3.4, redirect_stderr does not.
# See the Python software license: https://docs.python.org/3/license.html
# Copyright (c) Python Software Foundation. All rights reserved.
class _RedirectStream:

    _stream = None

    def __init__(self, new_target):
        self._new_target = new_target
        # We use a list of old targets to make this CM re-entrant
        self._old_targets = []

    def __enter__(self):
        self._old_targets.append(getattr(sys, self._stream))
        setattr(sys, self._stream, self._new_target)
        return self._new_target

    def __exit__(self, exctype, excinst, exctb):
        setattr(sys, self._stream, self._old_targets.pop())


class redirect_stdout(_RedirectStream):
    """Context manager for temporarily redirecting stdout to another file::

        # How to send help() to stderr
        with redirect_stdout(sys.stderr):
            help(dir)

        # How to write help() to a file
        with open('help.txt', 'w') as f:
            with redirect_stdout(f):
                help(pow)

    Mostly for backwards compatibility.
    """
    _stream = "stdout"


class redirect_stderr(_RedirectStream):
    """Context manager for temporarily redirecting stderr to another file."""
    _stream = "stderr"


def _yield_accessible_unix_file_names(path):
    "yield file names of executablel files in `path`"

    for file_ in scandir(path):
        try:
            if file_.is_file() and os.access(file_.path, os.X_OK):
                yield file_.name
        except NotADirectoryError:
            # broken Symlink are neither dir not files
            pass


def _executables_in_posix(path):
    if PYTHON_VERSION_INFO < (3, 5, 0):
        for fname in os.listdir(path):
            fpath  = os.path.join(path, fname)
            if (os.path.exists(fpath) and os.access(fpath, os.X_OK) and \
                                    (not os.path.isdir(fpath))):
                yield fname
    else:
        yield from _yield_accessible_unix_file_names(path)


def _executables_in_windows(path):
    extensions = builtins.__xonsh_env__.get('PATHEXT',['.COM', '.EXE', '.BAT'])
    if PYTHON_VERSION_INFO < (3, 5, 0):
        for fname in os.listdir(path):
            fpath = os.path.join(path, fname)
            if (os.path.exists(fpath) and not os.path.isdir(fpath)):
                base_name, ext = os.path.splitext(fname)
                if ext.upper() in extensions:
                    yield fname
    else:
        for fname in (x.name for x in scandir(path) if x.is_file()):
            base_name, ext = os.path.splitext(fname)
            if ext.upper() in extensions:
                yield fname


def executables_in(path):
    """Returns a generator of files in `path` that the user could execute. """
    if ON_WINDOWS:
        func = _executables_in_windows
    else:
        func = _executables_in_posix
    try:
        yield from func(path)
    except PermissionError:
        return


def command_not_found(cmd):
    """Uses the debian/ubuntu command-not-found utility to suggest packages for a
    command that cannot currently be found.
    """
    if not ON_LINUX:
        return ''
    elif not os.path.isfile('/usr/lib/command-not-found'):
        # utility is not on PATH
        return ''
    c = '/usr/lib/command-not-found {0}; exit 0'
    s = subprocess.check_output(c.format(cmd), universal_newlines=True,
                                stderr=subprocess.STDOUT, shell=True)
    s = '\n'.join(s.splitlines()[:-1]).strip()
    return s


def suggest_commands(cmd, env, aliases):
    """Suggests alternative commands given an environment and aliases."""
    if not env.get('SUGGEST_COMMANDS'):
        return
    thresh = env.get('SUGGEST_THRESHOLD')
    max_sugg = env.get('SUGGEST_MAX_NUM')
    if max_sugg < 0:
        max_sugg = float('inf')
    cmd = cmd.lower()
    suggested = {}

    for alias in builtins.aliases:
        if alias not in suggested:
            if levenshtein(alias.lower(), cmd, thresh) < thresh:
                suggested[alias] = 'Alias'

    for path in filter(os.path.isdir, env.get('PATH')):
        for _file in executables_in(path):
            if _file not in suggested \
                    and levenshtein(_file.lower(), cmd, thresh) < thresh:
                suggested[_file] = 'Command ({0})'.format(os.path.join(path, _file))

    suggested = collections.OrderedDict(
        sorted(suggested.items(),
               key=lambda x: suggestion_sort_helper(x[0].lower(), cmd)))
    num = min(len(suggested), max_sugg)

    if num == 0:
        rtn = command_not_found(cmd)
    else:
        oneof = '' if num == 1 else 'one of '
        tips = 'Did you mean {}the following?'.format(oneof)
        items = list(suggested.popitem(False) for _ in range(num))
        length = max(len(key) for key, _ in items) + 2
        alternatives = '\n'.join('    {: <{}} {}'.format(key + ":", length, val)
                                 for key, val in items)
        rtn = '{}\n{}'.format(tips, alternatives)
        c = command_not_found(cmd)
        rtn += ('\n\n' + c) if len(c) > 0 else ''
    return rtn


def print_exception(msg=None):
    """Print exceptions with/without traceback."""
    env = getattr(builtins, '__xonsh_env__', os.environ)
    # flags indicating whether the traceback options have been manually set
    manually_set_trace = env.is_manually_set('XONSH_SHOW_TRACEBACK')
    manually_set_logfile = env.is_manually_set('XONSH_TRACEBACK_LOGFILE')
    if (not manually_set_trace) and (not manually_set_logfile):
        # Notify about the traceback output possibility if neither of
        # the two options have been manually set
        sys.stderr.write('xonsh: For full traceback set: '
                         '$XONSH_SHOW_TRACEBACK = True\n')
    # get env option for traceback and convert it if necessary
    show_trace = env.get('XONSH_SHOW_TRACEBACK', False)
    if not is_bool(show_trace):
        show_trace = to_bool(show_trace)
    # if the trace option has been set, print all traceback info to stderr
    if show_trace:
        # notify user about XONSH_TRACEBACK_LOGFILE if it has
        # not been set manually
        if not manually_set_logfile:
            sys.stderr.write('xonsh: To log full traceback to a file set: '
                             '$XONSH_TRACEBACK_LOGFILE = <filename>\n')
        traceback.print_exc()

    # additionally, check if a file for traceback logging has been
    # specified and convert to a proper option if needed
    log_file = env.get('XONSH_TRACEBACK_LOGFILE', None)
    log_file = to_logfile_opt(log_file)
    if log_file:
        # if log_file <> '' or log_file <> None, append
        # traceback log there as well
        with open(os.path.abspath(log_file), 'a') as f:
            traceback.print_exc(file=f)

    if not show_trace:
        # if traceback output is disabled, print the exception's
        # error message on stderr.
        display_error_message()
    if msg:
        msg = msg if msg.endswith('\n') else msg + '\n'
        sys.stderr.write(msg)


def display_error_message():
    """
    Prints the error message of the current exception on stderr.
    """
    exc_type, exc_value, exc_traceback = sys.exc_info()
    exception_only = traceback.format_exception_only(exc_type, exc_value)
    sys.stderr.write(''.join(exception_only))


def is_writable_file(filepath):
    """
    Checks if a filepath is valid for writing.
    """
    # convert to absolute path if needed
    if not os.path.isabs(filepath):
        filepath = os.path.abspath(filepath)
    # cannot write to directories
    if os.path.isdir(filepath):
        return False
    # if the file exists and is writable, we're fine
    if os.path.exists(filepath):
        return True if os.access(filepath, os.W_OK) else False
    # if the path doesn't exist, isolate its directory component
    # and ensure that directory is writable instead
    return os.access(os.path.dirname(filepath), os.W_OK)

# Modified from Public Domain code, by Magnus Lie Hetland
# from http://hetland.org/coding/python/levenshtein.py
def levenshtein(a, b, max_dist=float('inf')):
    """Calculates the Levenshtein distance between a and b."""
    n, m = len(a), len(b)
    if abs(n - m) > max_dist:
        return float('inf')
    if n > m:
        # Make sure n <= m, to use O(min(n,m)) space
        a, b = b, a
        n, m = m, n
    current = range(n + 1)
    for i in range(1, m + 1):
        previous, current = current, [i] + [0] * n
        for j in range(1, n + 1):
            add, delete = previous[j] + 1, current[j - 1] + 1
            change = previous[j - 1]
            if a[j - 1] != b[i - 1]:
                change = change + 1
            current[j] = min(add, delete, change)
    return current[n]


def suggestion_sort_helper(x, y):
    """Returns a score (lower is better) for x based on how similar
    it is to y.  Used to rank suggestions."""
    x = x.lower()
    y = y.lower()
    lendiff = len(x) + len(y)
    inx = len([i for i in x if i not in y])
    iny = len([i for i in y if i not in x])
    return lendiff + inx + iny


def escape_windows_cmd_string(s):
    """Returns a string that is usable by the Windows cmd.exe.
    The escaping is based on details here and emperical testing:
    http://www.robvanderwoude.com/escapechars.php
    """
    for c in '()%!^<>&|"':
        s = s.replace(c, '^' + c)
    s = s.replace('/?', '/.')
    return s


def argvquote(arg, force=False):
    """ Returns an argument quoted in such a way that that CommandLineToArgvW
    on Windows will return the argument string unchanged.
    This is the same thing Popen does when supplied with an list of arguments.
    Arguments in a command line should be separated by spaces; this
    function does not add these spaces. This implementation follows the
    suggestions outlined here:
    https://blogs.msdn.microsoft.com/twistylittlepassagesallalike/2011/04/23/everyone-quotes-command-line-arguments-the-wrong-way/
    """
    if not force and len(arg) != 0 and not any([c in arg for c in ' \t\n\v"']):
        return arg
    else:
        n_backslashes = 0
        cmdline = '"'
        for c in arg:
            if c == '"':
                cmdline += (n_backslashes * 2 + 1) * '\\'
            else:
                cmdline += n_backslashes * '\\'
            if c != '\\':
                cmdline += c
                n_backslashes = 0
            else:
                n_backslashes += 1
        return cmdline + n_backslashes * 2 * '\\' + '"'


def on_main_thread():
    """Checks if we are on the main thread or not."""
    return threading.current_thread() is threading.main_thread()


@contextmanager
def swap(namespace, name, value, default=NotImplemented):
    """Swaps a current variable name in a namespace for another value, and then
    replaces it when the context is exited.
    """
    old = getattr(namespace, name, default)
    setattr(namespace, name, value)
    yield value
    if old is default:
        delattr(namespace, name)
    else:
        setattr(namespace, name, old)

#
# Validators and contervers
#


def is_int(x):
    """Tests if something is an integer"""
    return isinstance(x, int)


def is_float(x):
    """Tests if something is a float"""
    return isinstance(x, float)


def is_string(x):
    """Tests if something is a string"""
    return isinstance(x, str)


def is_callable(x):
    """Tests if something is callable"""
    return callable(x)


def is_string_or_callable(x):
    """Tests if something is a string or callable"""
    return is_string(x) or is_callable(x)


def always_true(x):
    """Returns True"""
    return True


def always_false(x):
    """Returns False"""
    return False


def ensure_string(x):
    """Returns a string if x is not a string, and x if it already is."""
    return str(x)


def is_env_path(x):
    """This tests if something is an environment path, ie a list of strings."""
<<<<<<< HEAD
    return isinstance(x, EnvPath)
=======
    if isinstance(x, str):
        return False
    else:
        return (isinstance(x, abc.Sequence) and
                all(isinstance(a, str) for a in x))
>>>>>>> ce79bb7a


def str_to_env_path(x):
    """Converts a string to an environment path, ie a list of strings,
    splitting on the OS separator.
    """
    # splitting will be done implicitly in EnvPath's __init__
    return EnvPath(x)


def env_path_to_str(x):
    """Converts an environment path to a string by joining on the OS separator."""
    return os.pathsep.join(x)


def is_bool(x):
    """Tests if something is a boolean."""
    return isinstance(x, bool)


def is_logfile_opt(x):
    """
    Checks if x is a valid $XONSH_TRACEBACK_LOGFILE option. Returns False
    if x is not a writable/creatable file or an empty string or None.
    """
    if x is None:
        return True
    return False if not isinstance(x, str) else \
           (is_writable_file(x) or x == '')


def to_logfile_opt(x):
    """
    Converts a $XONSH_TRACEBACK_LOGFILE option to either a str containing
    the filepath if it is a writable file or None if the filepath is not
    valid, informing the user on stderr about the invalid choice.
    """
    if is_logfile_opt(x):
        return x
    else:
        # if option is not valid, return a proper
        # option and inform the user on stderr
        sys.stderr.write('xonsh: $XONSH_TRACEBACK_LOGFILE must be a '
                         'filepath pointing to a file that either exists '
                         'and is writable or that can be created.\n')
        return None


def logfile_opt_to_str(x):
    """
    Detypes a $XONSH_TRACEBACK_LOGFILE option.
    """
    if x is None:
        # None should not be detyped to 'None', as 'None' constitutes
        # a perfectly valid filename and retyping it would introduce
        # ambiguity. Detype to the empty string instead.
        return ''
    return str(x)


_FALSES = LazyObject(lambda: frozenset(['', '0', 'n', 'f', 'no', 'none',
                                        'false']), globals(), '_FALSES')


def to_bool(x):
    """"Converts to a boolean in a semantically meaningful way."""
    if isinstance(x, bool):
        return x
    elif isinstance(x, str):
        return False if x.lower() in _FALSES else True
    else:
        return bool(x)


def bool_to_str(x):
    """Converts a bool to an empty string if False and the string '1' if True."""
    return '1' if x else ''


_BREAKS = frozenset(['b', 'break', 's', 'skip', 'q', 'quit'])


def to_bool_or_break(x):
    if isinstance(x, str) and x.lower() in _BREAKS:
        return 'break'
    else:
        return to_bool(x)


def is_bool_or_int(x):
    """Returns whether a value is a boolean or integer."""
    return is_bool(x) or is_int(x)


def to_bool_or_int(x):
    """Converts a value to a boolean or an integer."""
    if isinstance(x, str):
        return int(x) if x.isdigit() else to_bool(x)
    elif is_int(x):  # bools are ints too!
        return x
    else:
        return bool(x)


def bool_or_int_to_str(x):
    """Converts a boolean or integer to a string."""
    return bool_to_str(x) if is_bool(x) else str(x)


def ensure_int_or_slice(x):
    """Makes sure that x is list-indexable."""
    if x is None:
        return slice(None)
    elif is_int(x):
        return x
    # must have a string from here on
    if ':' in x:
        x = x.strip('[]()')
        return slice(*(int(x) if len(x) > 0 else None for x in x.split(':')))
    else:
        return int(x)


def is_string_set(x):
    """Tests if something is a set"""
    return (isinstance(x, abc.Set) and
            all(isinstance(a, str) for a in x))


def csv_to_set(x):
    """Convert a comma-separated list of strings to a set of strings."""
    if not x:
        return set()
    else:
        return set(x.split(','))


def set_to_csv(x):
    """Convert a set of strings to a comma-separated list of strings."""
    return ','.join(x)


def is_bool_seq(x):
    """Tests if an object is a sequence of bools."""
    return isinstance(x, abc.Sequence) and all(isinstance(y, bool) for y in x)


def csv_to_bool_seq(x):
    """Takes a comma-separated string and converts it into a list of bools."""
    return [to_bool(y) for y in csv_to_set(x)]


def bool_seq_to_csv(x):
    """Converts a sequence of bools to a comma-separated string."""
    return ','.join(map(str, x))


def is_completions_display_value(x):
    return x in {'none', 'single', 'multi'}


def to_completions_display_value(x):
    x = str(x).lower()
    if x in {'none', 'false'}:
        x = 'none'
    elif x in {'multi', 'true'}:
        x = 'multi'
    elif x == 'single':
        pass
    else:
        msg = '"{}" is not a valid value for $COMPLETIONS_DISPLAY. '.format(x)
        msg += 'Using "multi".'
        warnings.warn(msg, RuntimeWarning)
        x = 'multi'
    return x


def setup_win_unicode_console(enable):
    """"Enables or disables unicode display on windows."""
    try:
        import win_unicode_console
    except ImportError:
        win_unicode_console = False
    enable = to_bool(enable)
    if ON_WINDOWS and win_unicode_console:
        if enable:
            win_unicode_console.enable()
        else:
            win_unicode_console.disable()
    return enable

# history validation

_min_to_sec = lambda x: 60.0 * float(x)
_hour_to_sec = lambda x: 60.0 * _min_to_sec(x)
_day_to_sec = lambda x: 24.0 * _hour_to_sec(x)
_month_to_sec = lambda x: 30.4375 * _day_to_sec(x)
_year_to_sec = lambda x: 365.25 * _day_to_sec(x)
_kb_to_b = lambda x: 1024 * int(x)
_mb_to_b = lambda x: 1024 * _kb_to_b(x)
_gb_to_b = lambda x: 1024 * _mb_to_b(x)
_tb_to_b = lambda x: 1024 * _tb_to_b(x)

CANON_HISTORY_UNITS = LazyObject(
    lambda: frozenset(['commands', 'files', 's', 'b']),
    globals(), 'CANON_HISTORY_UNITS')

HISTORY_UNITS = LazyObject(lambda: {
    '': ('commands', int),
    'c': ('commands', int),
    'cmd': ('commands', int),
    'cmds': ('commands', int),
    'command': ('commands', int),
    'commands': ('commands', int),
    'f': ('files', int),
    'files': ('files', int),
    's': ('s', float),
    'sec': ('s', float),
    'second': ('s', float),
    'seconds': ('s', float),
    'm': ('s', _min_to_sec),
    'min': ('s', _min_to_sec),
    'mins': ('s', _min_to_sec),
    'h': ('s', _hour_to_sec),
    'hr': ('s', _hour_to_sec),
    'hour': ('s', _hour_to_sec),
    'hours': ('s', _hour_to_sec),
    'd': ('s', _day_to_sec),
    'day': ('s', _day_to_sec),
    'days': ('s', _day_to_sec),
    'mon': ('s', _month_to_sec),
    'month': ('s', _month_to_sec),
    'months': ('s', _month_to_sec),
    'y': ('s', _year_to_sec),
    'yr': ('s', _year_to_sec),
    'yrs': ('s', _year_to_sec),
    'year': ('s', _year_to_sec),
    'years': ('s', _year_to_sec),
    'b': ('b', int),
    'byte': ('b', int),
    'bytes': ('b', int),
    'kb': ('b', _kb_to_b),
    'kilobyte': ('b', _kb_to_b),
    'kilobytes': ('b', _kb_to_b),
    'mb': ('b', _mb_to_b),
    'meg': ('b', _mb_to_b),
    'megs': ('b', _mb_to_b),
    'megabyte': ('b', _mb_to_b),
    'megabytes': ('b', _mb_to_b),
    'gb': ('b', _gb_to_b),
    'gig': ('b', _gb_to_b),
    'gigs': ('b', _gb_to_b),
    'gigabyte': ('b', _gb_to_b),
    'gigabytes': ('b', _gb_to_b),
    'tb': ('b', _tb_to_b),
    'terabyte': ('b', _tb_to_b),
    'terabytes': ('b', _tb_to_b),
    }, globals(), 'HISTORY_UNITS')
"""Maps lowercase unit names to canonical name and conversion utilities."""

def is_history_tuple(x):
    """Tests if something is a proper history value, units tuple."""
    if isinstance(x, abc.Sequence) and len(x) == 2 and \
                     isinstance(x[0], (int, float)) and \
                     x[1].lower() in CANON_HISTORY_UNITS:
         return True
    return False


def is_dynamic_cwd_width(x):
    """ Determine if the input is a valid input for the DYNAMIC_CWD_WIDTH
    environement variable.
    """
    return isinstance(x, tuple) and len(x) == 2 and isinstance(x[0], float) and \
           (x[1] in set('c%'))


def to_dynamic_cwd_tuple(x):
    """Convert to a canonical cwd_width tuple."""
    unit = 'c'
    if isinstance(x, str):
        if x[-1] == '%':
            x = x[:-1]
            unit = '%'
        else:
            unit = 'c'
        return (float(x), unit)
    else:
        return (float(x[0]), x[1])


def dynamic_cwd_tuple_to_str(x):
    """Convert a canonical cwd_width tuple to a string."""
    if x[1] == '%':
        return str(x[0]) + '%'
    else:
        return str(x[0])


RE_HISTORY_TUPLE = LazyObject(
    lambda: re.compile('([-+]?[0-9]*\.?[0-9]+([eE][-+]?[0-9]+)?)\s*([A-Za-z]*)'),
    globals(), 'RE_HISTORY_TUPLE')

def to_history_tuple(x):
    """Converts to a canonincal history tuple."""
    if not isinstance(x, (abc.Sequence, float, int)):
        raise ValueError('history size must be given as a sequence or number')
    if isinstance(x, str):
        m = RE_HISTORY_TUPLE.match(x.strip().lower())
        return to_history_tuple((m.group(1), m.group(3)))
    elif isinstance(x, (float, int)):
        return to_history_tuple((x, 'commands'))
    units, converter = HISTORY_UNITS[x[1]]
    value = converter(x[0])
    return (value, units)


def history_tuple_to_str(x):
    """Converts a valid history tuple to a canonical string."""
    return '{0} {1}'.format(*x)


def format_color(string, **kwargs):
    """Formats strings that may contain colors. This simply dispatches to the
    shell instances method of the same name. The results of this function should
    be directly usable by print_color().
    """
    return builtins.__xonsh_shell__.shell.format_color(string, **kwargs)


def print_color(string, **kwargs):
    """Prints a string that may contain colors. This dispatched to the shell
    method of the same name. Colors will be formatted if they have not already
    been.
    """
    builtins.__xonsh_shell__.shell.print_color(string, **kwargs)


def color_style_names():
    """Returns an iterable of all available style names."""
    return builtins.__xonsh_shell__.shell.color_style_names()


def color_style():
    """Returns the current color map."""
    return builtins.__xonsh_shell__.shell.color_style()


def _get_color_indexes(style_map):
    """ Generates the color and windows color index for a style """
    import prompt_toolkit
    table = prompt_toolkit.terminal.win32_output.ColorLookupTable()
    pt_style = prompt_toolkit.styles.style_from_dict(style_map)
    for token in style_map:
        attr = pt_style.token_to_attrs[token]
        if attr.color is not None:
            index = table.lookup_color(attr.color, attr.bgcolor)
            try:
                rgb = (int(attr.color[0:2], 16),
                       int(attr.color[2:4], 16),
                       int(attr.color[4:6], 16))
            except:
                rgb = None
            yield token, index, rgb


def intensify_colors_for_cmd_exe(style_map, replace_colors=None):
    """Returns a modified style to where colors that maps to dark
       colors are replaced with brighter versions. Also expands the
       range used by the gray colors
    """
    modified_style = {}
    stype = builtins.__xonsh_env__.get('SHELL_TYPE')
    if (not ON_WINDOWS or
            (stype not in ('prompt_toolkit', 'best')) or
            (stype == 'best' and not has_prompt_toolkit())):
        return modified_style
    if replace_colors is None:
        replace_colors = {1: '#44ffff',  # subst blue with bright cyan
                          2: '#44ff44',  # subst green with bright green
                          4: '#ff4444',  # subst red with bright red
                          5: '#ff44ff',  # subst magenta with bright magenta
                          6: '#ffff44',  # subst yellow with bright yellow
                          9: '#00aaaa',  # subst intense blue (hard to read)
                                         # with dark cyan (which is readable)
                          }
    for token, idx, _ in _get_color_indexes(style_map):
        if idx in replace_colors:
            modified_style[token] = replace_colors[idx]
    return modified_style


def expand_gray_colors_for_cmd_exe(style_map):
    """ Expand the style's gray scale color range.
        All gray scale colors has a tendency to map to the same default GRAY
        in cmd.exe.
    """
    modified_style = {}
    stype = builtins.__xonsh_env__.get('SHELL_TYPE')
    if (not ON_WINDOWS or
            (stype not in ('prompt_toolkit', 'best')) or
            (stype == 'best' and not has_prompt_toolkit())):
        return modified_style
    for token, idx, rgb in _get_color_indexes(style_map):
        if idx == 7 and rgb:
            if sum(rgb) <= 306:
                # Equal and below '#666666 is reset to dark gray
                modified_style[token] = '#444444'
            elif sum(rgb) >= 408:
                # Equal and above 0x888888 is reset to white
                modified_style[token] = '#ffffff'
    return modified_style


def intensify_colors_on_win_setter(enable):
    """Resets the style when setting the INTENSIFY_COLORS_ON_WIN
    environment variable.
    """
    enable = to_bool(enable)
    delattr(builtins.__xonsh_shell__.shell.styler, 'style_name')
    return enable


_RE_STRING_START = "[bBrRuU]*"
_RE_STRING_TRIPLE_DOUBLE = '"""'
_RE_STRING_TRIPLE_SINGLE = "'''"
_RE_STRING_DOUBLE = '"'
_RE_STRING_SINGLE = "'"
_STRINGS = (_RE_STRING_TRIPLE_DOUBLE,
            _RE_STRING_TRIPLE_SINGLE,
            _RE_STRING_DOUBLE,
            _RE_STRING_SINGLE)
RE_BEGIN_STRING = LazyObject(
    lambda: re.compile("(" + _RE_STRING_START + \
                       '(' + "|".join(_STRINGS) + '))'),
    globals(), 'RE_BEGIN_STRING')
"""Regular expression matching the start of a string, including quotes and
leading characters (r, b, or u)"""

RE_STRING_START = LazyObject(lambda: re.compile(_RE_STRING_START),
                             globals(), 'RE_STRING_START')
"""Regular expression matching the characters before the quotes when starting a
string (r, b, or u, case insensitive)"""

RE_STRING_CONT = LazyDict({
    '"': lambda: re.compile(r'((\\(.|\n))|([^"\\]))*'),
    "'": lambda: re.compile(r"((\\(.|\n))|([^'\\]))*"),
    '"""': lambda: re.compile(r'((\\(.|\n))|([^"\\])|("(?!""))|\n)*'),
    "'''": lambda: re.compile(r"((\\(.|\n))|([^'\\])|('(?!''))|\n)*"),
    }, globals(), 'RE_STRING_CONT')
"""Dictionary mapping starting quote sequences to regular expressions that
match the contents of a string beginning with those quotes (not including the
terminating quotes)"""


def check_for_partial_string(x):
    """
    Returns the starting index (inclusive), ending index (exclusive), and
    starting quote string of the most recent Python string found in the input.

    check_for_partial_string(x) -> (startix, endix, quote)

    Parameters
    ----------
    x : str
        The string to be checked (representing a line of terminal input)

    Returns
    -------
    startix : int (or None)
        The index where the most recent Python string found started
        (inclusive), or None if no strings exist in the input

    endix : int (or None)
        The index where the most recent Python string found ended (exclusive),
        or None if no strings exist in the input OR if the input ended in the
        middle of a Python string

    quote : str (or None)
        A string containing the quote used to start the string (e.g., b", ",
        '''), or None if no string was found.
    """
    string_indices = []
    starting_quote = []
    current_index = 0
    match = re.search(RE_BEGIN_STRING, x)
    while match is not None:
        # add the start in
        start = match.start()
        quote = match.group(0)
        lenquote = len(quote)
        current_index += start
        # store the starting index of the string, as well as the
        # characters in the starting quotes (e.g., ", ', """, r", etc)
        string_indices.append(current_index)
        starting_quote.append(quote)
        # determine the string that should terminate this string
        ender = re.sub(RE_STRING_START, '', quote)
        x = x[start + lenquote:]
        current_index += lenquote
        # figure out what is inside the string
        continuer = RE_STRING_CONT[ender]
        contents = re.match(continuer, x)
        inside = contents.group(0)
        leninside = len(inside)
        current_index += contents.start() + leninside + len(ender)
        # if we are not at the end of the input string, add the ending index of
        # the string to string_indices
        if contents.end() < len(x):
            string_indices.append(current_index)
        x = x[leninside + len(ender):]
        # find the next match
        match = re.search(RE_BEGIN_STRING, x)
    numquotes = len(string_indices)
    if numquotes == 0:
        return (None, None, None)
    elif numquotes % 2:
        return (string_indices[-1], None, starting_quote[-1])
    else:
        return (string_indices[-2], string_indices[-1], starting_quote[-1])


# expandvars is a modified version of os.path.expandvars from the Python 3.5.1
# source code (root/Lib/ntpath.py, line 353)

def _is_in_env(name):
    ENV = builtins.__xonsh_env__
    return name in ENV._d or name in ENV._defaults

def _get_env_string(name):
    ENV = builtins.__xonsh_env__
    value = ENV.get(name)
    ensurer = ENV.get_ensurer(name)
    if ensurer.detype is bool_to_str:
        value = ensure_string(value)
    else:
        value = ensurer.detype(value)
    return value


def expandvars(path):
    """Expand shell variables of the forms $var, ${var} and %var%.

    Unknown variables are left unchanged."""
    ENV = builtins.__xonsh_env__
    if isinstance(path, bytes):
        path = path.decode(encoding=ENV.get('XONSH_ENCODING'),
                           errors=ENV.get('XONSH_ENCODING_ERRORS'))
    elif isinstance(path, pathlib.Path):
        # get the path's string representation
        path = str(path)
    if '$' not in path and (not ON_WINDOWS or '%' not in path):
        return path
    varchars = string.ascii_letters + string.digits + '_-'
    quote = '\''
    percent = '%'
    brace = '{'
    rbrace = '}'
    dollar = '$'
    res = path[:0]
    index = 0
    pathlen = len(path)
    while index < pathlen:
        c = path[index:index+1]
        if c == quote:   # no expansion within single quotes
            path = path[index + 1:]
            pathlen = len(path)
            try:
                index = path.index(c)
                res += c + path[:index + 1]
            except ValueError:
                res += c + path
                index = pathlen - 1
        elif c == percent and ON_WINDOWS:  # variable or '%'
            if path[index + 1:index + 2] == percent:
                res += c
                index += 1
            else:
                path = path[index+1:]
                pathlen = len(path)
                try:
                    index = path.index(percent)
                except ValueError:
                    res += percent + path
                    index = pathlen - 1
                else:
                    var = path[:index]
                    if _is_in_env(var):
                        value = _get_env_string(var)
                    else:
                        value = percent + var + percent
                    res += value
        elif c == dollar:  # variable or '$$'
            if path[index + 1:index + 2] == dollar:
                res += c
                index += 1
            elif path[index + 1:index + 2] == brace:
                path = path[index+2:]
                pathlen = len(path)
                try:
                    index = path.index(rbrace)
                except ValueError:
                    res += dollar + brace + path
                    index = pathlen - 1
                else:
                    var = path[:index]
                    try:
                        var = eval(var, builtins.__xonsh_ctx__)
                        if _is_in_env(var):
                            value = _get_env_string(var)
                        elif var is Ellipsis:
                            value = dollar + brace + '...' + rbrace
                        else:
                            value = dollar + brace + var + rbrace
                    except:
                        value = dollar + brace + var + rbrace
                    res += value
            else:
                var = path[:0]
                index += 1
                c = path[index:index + 1]
                while c and c in varchars:
                    var += c
                    index += 1
                    c = path[index:index + 1]
                if _is_in_env(var):
                    value = _get_env_string(var)
                else:
                    value = dollar + var
                res += value
                if c:
                    index -= 1
        else:
            res += c
        index += 1
    return res

#
# File handling tools
#

def backup_file(fname):
    """Moves an existing file to a new name that has the current time right
    before the extension.
    """
    # lazy imports
    import shutil
    from datetime import datetime
    base, ext = os.path.splitext(fname)
    timestamp = datetime.now().strftime('%Y-%m-%d-%H-%M-%S-%f')
    newfname = '%s.%s%s' % (base, timestamp, ext)
    shutil.move(fname, newfname)


def normabspath(p):
    """Retuns as normalized absolute path, namely, normcase(abspath(p))"""
    return os.path.normcase(os.path.abspath(p))


class CommandsCache(abc.Set):
    """A lazy cache representing the commands available on the file system."""

    def __init__(self):
        self._cmds_cache = frozenset()
        self._path_checksum = None
        self._alias_checksum = None
        self._path_mtime = -1

    def __contains__(self, item):
        return item in self.all_commands

    def __iter__(self):
        return iter(self.all_commands)

    def __len__(self):
        return len(self.all_commands)

    @property
    def all_commands(self):
        paths = builtins.__xonsh_env__.get('PATH', [])
        paths = frozenset(x for x in paths if os.path.isdir(x))
        # did PATH change?
        path_hash = hash(paths)
        cache_valid = path_hash == self._path_checksum
        self._path_checksum = path_hash
        # did aliases change?
        al_hash = hash(frozenset(builtins.aliases))
        cache_valid = cache_valid and al_hash == self._alias_checksum
        self._alias_checksum = al_hash
        # did the contents of any directory in PATH change?
        max_mtime = 0
        for path in paths:
            mtime = os.stat(path).st_mtime
            if mtime > max_mtime:
                max_mtime = mtime
        cache_valid = cache_valid and max_mtime > self._path_mtime
        self._path_mtime = max_mtime
        if cache_valid:
            return self._cmds_cache
        allcmds = set()
        for path in paths:
            allcmds |= set(executables_in(path))
            allcmds |= set(builtins.aliases)
        self._cmds_cache = frozenset(allcmds)
        return self._cmds_cache

    def lazyin(self, value):
        """Checks if the value is in the current cache without the potential to
        update the cache. It just says whether the value is known *now*. This
        may not reflect precisely what is on the $PATH.
        """
        return value in self._cmds_cache

    def lazyiter(self):
        """Returns an iterator over the current cache contents without the
        potential to update the cache. This may not reflect what is on the
        $PATH.
        """
        return iter(self._cmds_cache)

    def lazylen(self):
        """Returns the length of the current cache contents without the
        potential to update the cache. This may not reflect precicesly
        what is on the $PATH.
        """
        return len(self._cmds_cache)


WINDOWS_DRIVE_MATCHER = LazyObject(lambda: re.compile(r'^\w:'),
                                   globals(), 'WINDOWS_DRIVE_MATCHER')


def expand_case_matching(s):
    """Expands a string to a case insenstive globable string."""
    t = []
    openers = {'[', '{'}
    closers = {']', '}'}
    nesting = 0

    drive_part = WINDOWS_DRIVE_MATCHER.match(s) if ON_WINDOWS else None

    if drive_part:
        drive_part = drive_part.group(0)
        t.append(drive_part)
        s = s[len(drive_part):]

    for c in s:
        if c in openers:
            nesting += 1
        elif c in closers:
            nesting -= 1
        elif nesting > 0:
            pass
        elif c.isalpha():
            folded = c.casefold()
            if len(folded) == 1:
                c = '[{0}{1}]'.format(c.upper(), c.lower())
            else:
                newc = ['[{0}{1}]?'.format(f.upper(), f.lower())
                        for f in folded[:-1]]
                newc = ''.join(newc)
                newc += '[{0}{1}{2}]'.format(folded[-1].upper(),
                                             folded[-1].lower(),
                                             c)
                c = newc
        t.append(c)
    return ''.join(t)


def globpath(s, ignore_case=False, return_empty=False):
    """Simple wrapper around glob that also expands home and env vars."""
    o, s = _iglobpath(s, ignore_case=ignore_case)
    o = list(o)
    no_match = [] if return_empty else [s]
    return o if len(o) != 0 else no_match


def _iglobpath(s, ignore_case=False):
    s = builtins.__xonsh_expand_path__(s)
    if ignore_case:
        s = expand_case_matching(s)
    if sys.version_info > (3, 5):
        if '**' in s and '**/*' not in s:
            s = s.replace('**', '**/*')
        # `recursive` is only a 3.5+ kwarg.
        return glob.iglob(s, recursive=True), s
    else:
        return glob.iglob(s), s

def iglobpath(s, ignore_case=False):
    """Simple wrapper around iglob that also expands home and env vars."""
    return _iglobpath(s, ignore_case)[0]<|MERGE_RESOLUTION|>--- conflicted
+++ resolved
@@ -25,13 +25,9 @@
 import string
 import ctypes
 import builtins
-<<<<<<< HEAD
 import pathlib
-import subprocess
-=======
 import warnings
 import functools
->>>>>>> ce79bb7a
 import threading
 import traceback
 import subprocess
@@ -39,10 +35,6 @@
 import collections.abc as abc
 from contextlib import contextmanager
 from subprocess import CalledProcessError
-<<<<<<< HEAD
-from collections import OrderedDict, Iterable, Sequence, Set, MutableSequence
-=======
->>>>>>> ce79bb7a
 
 # adding further imports from xonsh modules is discouraged to avoid cirular
 # dependencies
@@ -133,7 +125,7 @@
                        errors=env.get('XONSH_ENCODING_ERRORS'))
 
 
-class EnvPath(MutableSequence):
+class EnvPath(collections.MutableSequence):
     """
     A class that implements an environment path, which is a list of
     strings. Provides a custom method that expands all paths if the
@@ -151,7 +143,7 @@
                 # decode bytes to a string and then split based on
                 # the default path separator
                 self._l = decode_bytes(args).split(os.pathsep)
-            elif isinstance(args, Iterable):
+            elif isinstance(args, collections.Iterable):
                 # put everything in a list -before- performing the type check
                 # in order to be able to retrieve it later, for cases such as
                 # when a generator expression was passed as an argument
@@ -789,15 +781,7 @@
 
 def is_env_path(x):
     """This tests if something is an environment path, ie a list of strings."""
-<<<<<<< HEAD
     return isinstance(x, EnvPath)
-=======
-    if isinstance(x, str):
-        return False
-    else:
-        return (isinstance(x, abc.Sequence) and
-                all(isinstance(a, str) for a in x))
->>>>>>> ce79bb7a
 
 
 def str_to_env_path(x):

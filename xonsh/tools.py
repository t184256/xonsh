# -*- coding: utf-8 -*-
"""Misc. xonsh tools.

The following implementations were forked from the IPython project:

* Copyright (c) 2008-2014, IPython Development Team
* Copyright (C) 2001-2007 Fernando Perez <fperez@colorado.edu>
* Copyright (c) 2001, Janko Hauser <jhauser@zscout.de>
* Copyright (c) 2001, Nathaniel Gray <n8gray@caltech.edu>

Implementations:

* decode()
* encode()
* cast_unicode()
* safe_hasattr()
* indent()

"""
import builtins
import collections
import collections.abc as cabc
import contextlib
import ctypes
import datetime
import functools
import glob
import itertools
import os
import pathlib
import re
import subprocess
import sys
import threading
import traceback
import warnings

# adding further imports from xonsh modules is discouraged to avoid circular
# dependencies
from xonsh.lazyasd import LazyObject, LazyDict, lazyobject
from xonsh.platform import (has_prompt_toolkit, scandir, DEFAULT_ENCODING,
                            ON_LINUX, ON_WINDOWS, PYTHON_VERSION_INFO)


@functools.lru_cache(1)
def is_superuser():
    if ON_WINDOWS:
        rtn = (ctypes.windll.shell32.IsUserAnAdmin() != 0)
    else:
        rtn = (os.getuid() == 0)
    return rtn


class XonshError(Exception):
    pass


class XonshCalledProcessError(XonshError, subprocess.CalledProcessError):
    """Raised when there's an error with a called process

    Inherits from XonshError and subprocess.CalledProcessError, catching
    either will also catch this error.

    Raised *after* iterating over stdout of a captured command, if the
    returncode of the command is nonzero.

    Example:
        try:
            for line in !(ls):
                print(line)
        except subprocess.CalledProcessError as error:
            print("Error in process: {}.format(error.completed_command.pid))

    This also handles differences between Python3.4 and 3.5 where
    CalledProcessError is concerned.
    """
    def __init__(self, returncode, command, output=None, stderr=None,
                 completed_command=None):
        super().__init__(returncode, command, output)
        self.stderr = stderr
        self.completed_command = completed_command


def expand_path(s, expand_user=True):
    """Takes a string path and expands ~ to home if expand_user is set
    and environment vars if EXPAND_ENV_VARS is set."""
    env = getattr(builtins, '__xonsh_env__', os.environ)
    if env.get('EXPAND_ENV_VARS', False):
        s = expandvars(s)
    if expand_user:
        # expand ~ according to Bash unquoted rules "Each variable assignment is
        # checked for unquoted tilde-prefixes immediately following a ':' or the
        # first '='". See the following for more details.
        # https://www.gnu.org/software/bash/manual/html_node/Tilde-Expansion.html
        pre, char, post = s.partition('=')
        if char:
            s = os.path.expanduser(pre) + char
            s += os.pathsep.join(map(os.path.expanduser, post.split(os.pathsep)))
        else:
            s = os.path.expanduser(s)
    return s


def _expandpath(path):
    """Performs environment variable / user expansion on a given path
    if EXPAND_ENV_VARS is set.
    """
    env = getattr(builtins, '__xonsh_env__', os.environ)
    expand_user = env.get('EXPAND_ENV_VARS', False)
    return expand_path(path, expand_user=expand_user)


def decode_bytes(b):
    """Tries to decode the bytes using XONSH_ENCODING if available,
    otherwise using sys.getdefaultencoding().
    """
    env = getattr(builtins, '__xonsh_env__', os.environ)
    enc = env.get('XONSH_ENCODING') or DEFAULT_ENCODING
    err = env.get('XONSH_ENCODING_ERRORS') or 'strict'
    return b.decode(encoding=enc, errors=err)


def findfirst(s, substrs):
    """Finds whichever of the given substrings occurs first in the given string
    and returns that substring, or returns None if no such strings occur.
    """
    i = len(s)
    result = None
    for substr in substrs:
        pos = s.find(substr)
        if -1 < pos < i:
            i = pos
            result = substr
    return i, result


class EnvPath(collections.MutableSequence):
    """A class that implements an environment path, which is a list of
    strings. Provides a custom method that expands all paths if the
    relevant env variable has been set.
    """
    def __init__(self, args=None):
        if not args:
            self._l = []
        else:
            if isinstance(args, str):
                self._l = args.split(os.pathsep)
            elif isinstance(args, pathlib.Path):
                self._l = [args]
            elif isinstance(args, bytes):
                # decode bytes to a string and then split based on
                # the default path separator
                self._l = decode_bytes(args).split(os.pathsep)
            elif isinstance(args, collections.Iterable):
                # put everything in a list -before- performing the type check
                # in order to be able to retrieve it later, for cases such as
                # when a generator expression was passed as an argument
                args = list(args)
                if not all(isinstance(i, (str, bytes, pathlib.Path))
                           for i in args):
                    # make TypeError's message as informative as possible
                    # when given an invalid initialization sequence
                    raise TypeError(
                            "EnvPath's initialization sequence should only "
                            "contain str, bytes and pathlib.Path entries")
                self._l = args
            else:
                raise TypeError('EnvPath cannot be initialized with items '
                                'of type %s' % type(args))

    def __getitem__(self, item):
        # handle slices separately
        if isinstance(item, slice):
            return [_expandpath(i) for i in self._l[item]]
        else:
            return _expandpath(self._l[item])

    def __setitem__(self, index, item):
        self._l.__setitem__(index, item)

    def __len__(self):
        return len(self._l)

    def __delitem__(self, key):
        self._l.__delitem__(key)

    def insert(self, index, value):
        self._l.insert(index, value)

    @property
    def paths(self):
        """
        Returns the list of directories that this EnvPath contains.
        """
        return list(self)

    def __repr__(self):
        return repr(self._l)


class DefaultNotGivenType(object):
    """Singleton for representing when no default value is given."""

    __inst = None

    def __new__(cls):
        if DefaultNotGivenType.__inst is None:
            DefaultNotGivenType.__inst = object.__new__(cls)
        return DefaultNotGivenType.__inst


DefaultNotGiven = DefaultNotGivenType()

BEG_TOK_SKIPS = LazyObject(
                    lambda: frozenset(['WS', 'INDENT', 'NOT', 'LPAREN']),
                    globals(), 'BEG_TOK_SKIPS')
END_TOK_TYPES = LazyObject(lambda: frozenset(['SEMI', 'AND', 'OR', 'RPAREN']),
                           globals(), 'END_TOK_TYPES')
RE_END_TOKS = LazyObject(lambda: re.compile('(;|and|\&\&|or|\|\||\))'),
                         globals(), 'RE_END_TOKS')
LPARENS = LazyObject(lambda: frozenset(['LPAREN', 'AT_LPAREN', 'BANG_LPAREN',
                                        'DOLLAR_LPAREN', 'ATDOLLAR_LPAREN']),
                     globals(), 'LPARENS')


def _is_not_lparen_and_rparen(lparens, rtok):
    """Tests if an RPAREN token is matched with something other than a plain old
    LPAREN type.
    """
    # note that any([]) is False, so this covers len(lparens) == 0
    return rtok.type == 'RPAREN' and any(x != 'LPAREN' for x in lparens)


def find_next_break(line, mincol=0, lexer=None):
    """Returns the column number of the next logical break in subproc mode.
    This function may be useful in finding the maxcol argument of
    subproc_toks().
    """
    if mincol >= 1:
        line = line[mincol:]
    if lexer is None:
        lexer = builtins.__xonsh_execer__.parser.lexer
    if RE_END_TOKS.search(line) is None:
        return None
    maxcol = None
    lparens = []
    lexer.input(line)
    for tok in lexer:
        if tok.type in LPARENS:
            lparens.append(tok.type)
        elif tok.type in END_TOK_TYPES:
            if _is_not_lparen_and_rparen(lparens, tok):
                lparens.pop()
            else:
                maxcol = tok.lexpos + mincol + 1
                break
        elif tok.type == 'ERRORTOKEN' and ')' in tok.value:
            maxcol = tok.lexpos + mincol + 1
            break
        elif tok.type == 'BANG':
            maxcol = mincol + len(line) + 1
            break
    return maxcol


def subproc_toks(line, mincol=-1, maxcol=None, lexer=None, returnline=False):
    """Excapsulates tokens in a source code line in a uncaptured
    subprocess ![] starting at a minimum column. If there are no tokens
    (ie in a comment line) this returns None.
    """
    if lexer is None:
        lexer = builtins.__xonsh_execer__.parser.lexer
    if maxcol is None:
        maxcol = len(line) + 1
    lexer.reset()
    lexer.input(line)
    toks = []
    lparens = []
    saw_macro = False
    end_offset = 0
    for tok in lexer:
        pos = tok.lexpos
        if tok.type not in END_TOK_TYPES and pos >= maxcol:
            break
        if tok.type == 'BANG':
            saw_macro = True
        if saw_macro and tok.type not in ('NEWLINE', 'DEDENT'):
            toks.append(tok)
            continue
        if tok.type in LPARENS:
            lparens.append(tok.type)
        if len(toks) == 0 and tok.type in BEG_TOK_SKIPS:
            continue  # handle indentation
        elif len(toks) > 0 and toks[-1].type in END_TOK_TYPES:
            if _is_not_lparen_and_rparen(lparens, toks[-1]):
                lparens.pop()  # don't continue or break
            elif pos < maxcol and tok.type not in ('NEWLINE', 'DEDENT', 'WS'):
                toks.clear()
                if tok.type in BEG_TOK_SKIPS:
                    continue
            else:
                break
        if pos < mincol:
            continue
        toks.append(tok)
        if tok.type == 'NEWLINE':
            break
        elif tok.type == 'DEDENT':
            # fake a newline when dedenting without a newline
            tok.type = 'NEWLINE'
            tok.value = '\n'
            tok.lineno -= 1
            if len(toks) >= 2:
                prev_tok_end = toks[-2].lexpos + len(toks[-2].value)
            else:
                prev_tok_end = len(line)
            if '#' in line[prev_tok_end:]:
                tok.lexpos = prev_tok_end  # prevents wrapping comments
            else:
                tok.lexpos = len(line)
            break
        elif check_bad_str_token(tok):
            return
    else:
        if len(toks) > 0 and toks[-1].type in END_TOK_TYPES:
            if _is_not_lparen_and_rparen(lparens, toks[-1]):
                pass
            else:
                toks.pop()
        if len(toks) == 0:
            return  # handle comment lines
        tok = toks[-1]
        pos = tok.lexpos
        if isinstance(tok.value, str):
            end_offset = len(tok.value.rstrip())
        else:
            el = line[pos:].split('#')[0].rstrip()
            end_offset = len(el)
    if len(toks) == 0:
        return  # handle comment lines
    elif saw_macro:
        end_offset = len(toks[-1].value.rstrip()) + 1
    beg, end = toks[0].lexpos, (toks[-1].lexpos + end_offset)
    end = len(line[:end].rstrip())
    rtn = '![' + line[beg:end] + ']'
    if returnline:
        rtn = line[:beg] + rtn + line[end:]
    return rtn


<<<<<<< HEAD
def check_bad_str_token(tok):
    """Checks if a token is a bad string."""
    if tok.type == 'ERRORTOKEN' and tok.value == 'EOF in multi-line string':
        return True
    elif isinstance(tok.value, str) and not check_quotes(tok.value):
        return True
    else:
        return False


def check_quotes(s):
    """Checks a string to make sure that if it starts with quotes, it also
    ends with quotes.
    """
    starts_as_str = RE_BEGIN_STRING.match(s) is not None
    ends_as_str = s.endswith('"') or s.endswith("'")
    if not starts_as_str and not ends_as_str:
        ok = True
    elif starts_as_str and not ends_as_str:
        ok = False
    elif not starts_as_str and ends_as_str:
        ok = False
    else:
        m = RE_COMPLETE_STRING.match(s)
        ok = m is not None
    return ok


def _have_open_triple_quotes(s):
    if s.count('"""') % 2 == 1:
        open_triple = '"""'
    elif s.count("'''") % 2 == 1:
        open_triple = "'''"
    else:
        open_triple = False
    return open_triple
=======
@lazyobject
def LINE_CONTINUATION():
    """ The line contiuation characters used in subproc mode. In interactive
         mode on Windows the backslash must be preseeded by a space. This is because
         paths on windows may end in a backspace.
    """
    if ON_WINDOWS and builtins.__xonsh_env__.get('XONSH_INTERACTIVE'):
        return ' \\'
    else:
        return '\\'
>>>>>>> d58820ce


def get_logical_line(lines, idx):
    """Returns a single logical line (i.e. one without line continuations)
    from a list of lines.  This line should begin at index idx. This also
    returns the number of physical lines the logical line spans. The lines
    should not contain newlines
    """
    n = 1
    nlines = len(lines)
    line = lines[idx]
<<<<<<< HEAD
    open_triple = _have_open_triple_quotes(line)
    while (line.endswith('\\') or open_triple) and idx < nlines:
=======
    while line.endswith(str(LINE_CONTINUATION)) and idx < nlines:
>>>>>>> d58820ce
        n += 1
        idx += 1
        if line.endswith('\\'):
            line = line[:-1] + lines[idx]
        else:
            line = line + '\n' + lines[idx]
        open_triple = _have_open_triple_quotes(line)
    return line, n


def replace_logical_line(lines, logical, idx, n):
    """Replaces lines at idx that may end in line continuation with a logical
    line that spans n lines.
    """
    if n == 1:
        lines[idx] = logical
        return
    space = ' '
    for i in range(idx, idx+n-1):
        a = len(lines[i])
        b = logical.find(space, a-1)
        if b < 0:
            # no space found
            lines[i] = logical
            logical = ''
        else:
            # found space to split on
            lines[i] = logical[:b] + str(LINE_CONTINUATION)
            logical = logical[b:]
    lines[idx+n-1] = logical


def is_balanced(expr, ltok, rtok):
    """Determines whether an expression has unbalanced opening and closing tokens."""
    lcnt = expr.count(ltok)
    if lcnt == 0:
        return True
    rcnt = expr.count(rtok)
    if lcnt == rcnt:
        return True
    else:
        return False


def subexpr_from_unbalanced(expr, ltok, rtok):
    """Attempts to pull out a valid subexpression for unbalanced grouping,
    based on opening tokens, eg. '(', and closing tokens, eg. ')'.  This
    does not do full tokenization, but should be good enough for tab
    completion.
    """
    if is_balanced(expr, ltok, rtok):
        return expr
    subexpr = expr.rsplit(ltok, 1)[-1]
    subexpr = subexpr.rsplit(',', 1)[-1]
    subexpr = subexpr.rsplit(':', 1)[-1]
    return subexpr


def subexpr_before_unbalanced(expr, ltok, rtok):
    """Obtains the expression prior to last unblanced left token."""
    subexpr, _, post = expr.rpartition(ltok)
    nrtoks_in_post = post.count(rtok)
    while nrtoks_in_post != 0:
        for i in range(nrtoks_in_post):
            subexpr, _, post = subexpr.rpartition(ltok)
        nrtoks_in_post = post.count(rtok)
    _, _, subexpr = subexpr.rpartition(rtok)
    _, _, subexpr = subexpr.rpartition(ltok)
    return subexpr


def decode(s, encoding=None):
    encoding = encoding or DEFAULT_ENCODING
    return s.decode(encoding, "replace")


def encode(u, encoding=None):
    encoding = encoding or DEFAULT_ENCODING
    return u.encode(encoding, "replace")


def cast_unicode(s, encoding=None):
    if isinstance(s, bytes):
        return decode(s, encoding)
    return s


def safe_hasattr(obj, attr):
    """In recent versions of Python, hasattr() only catches AttributeError.
    This catches all errors.
    """
    try:
        getattr(obj, attr)
        return True
    except Exception:  # pylint:disable=bare-except
        return False


def indent(instr, nspaces=4, ntabs=0, flatten=False):
    """Indent a string a given number of spaces or tabstops.

    indent(str,nspaces=4,ntabs=0) -> indent str by ntabs+nspaces.

    Parameters
    ----------
    instr : basestring
        The string to be indented.
    nspaces : int (default: 4)
        The number of spaces to be indented.
    ntabs : int (default: 0)
        The number of tabs to be indented.
    flatten : bool (default: False)
        Whether to scrub existing indentation.  If True, all lines will be
        aligned to the same indentation.  If False, existing indentation will
        be strictly increased.

    Returns
    -------
    outstr : string indented by ntabs and nspaces.

    """
    if instr is None:
        return
    ind = '\t' * ntabs + ' ' * nspaces
    if flatten:
        pat = re.compile(r'^\s*', re.MULTILINE)
    else:
        pat = re.compile(r'^', re.MULTILINE)
    outstr = re.sub(pat, ind, instr)
    if outstr.endswith(os.linesep + ind):
        return outstr[:-len(ind)]
    else:
        return outstr


def get_sep():
    """ Returns the appropriate filepath separator char depending on OS and
    xonsh options set
    """
    if ON_WINDOWS and builtins.__xonsh_env__.get('FORCE_POSIX_PATHS'):
        return os.altsep
    else:
        return os.sep


def fallback(cond, backup):
    """Decorator for returning the object if cond is true and a backup if cond
    is false.
    """
    def dec(obj):
        return obj if cond else backup
    return dec


# The following redirect classes were taken directly from Python 3.5's source
# code (from the contextlib module). This can be removed when 3.5 is released,
# although redirect_stdout exists in 3.4, redirect_stderr does not.
# See the Python software license: https://docs.python.org/3/license.html
# Copyright (c) Python Software Foundation. All rights reserved.
class _RedirectStream:

    _stream = None

    def __init__(self, new_target):
        self._new_target = new_target
        # We use a list of old targets to make this CM re-entrant
        self._old_targets = []

    def __enter__(self):
        self._old_targets.append(getattr(sys, self._stream))
        setattr(sys, self._stream, self._new_target)
        return self._new_target

    def __exit__(self, exctype, excinst, exctb):
        setattr(sys, self._stream, self._old_targets.pop())


class redirect_stdout(_RedirectStream):
    """Context manager for temporarily redirecting stdout to another file::

        # How to send help() to stderr
        with redirect_stdout(sys.stderr):
            help(dir)

        # How to write help() to a file
        with open('help.txt', 'w') as f:
            with redirect_stdout(f):
                help(pow)

    Mostly for backwards compatibility.
    """
    _stream = "stdout"


class redirect_stderr(_RedirectStream):
    """Context manager for temporarily redirecting stderr to another file."""
    _stream = "stderr"


def _yield_accessible_unix_file_names(path):
    """yield file names of executable files in path."""
    if not os.path.exists(path):
        return
    for file_ in scandir(path):
        try:
            if file_.is_file() and os.access(file_.path, os.X_OK):
                yield file_.name
        except (FileNotFoundError, NotADirectoryError):
            # broken Symlink are neither dir not files
            pass


def _executables_in_posix(path):
    if not os.path.exists(path):
        return
    elif PYTHON_VERSION_INFO < (3, 5, 0):
        for fname in os.listdir(path):
            fpath = os.path.join(path, fname)
            if (os.path.exists(fpath) and
                    os.access(fpath, os.X_OK) and
                    (not os.path.isdir(fpath))):
                yield fname
    else:
        yield from _yield_accessible_unix_file_names(path)


def _executables_in_windows(path):
    if not os.path.isdir(path):
        return
    extensions = builtins.__xonsh_env__['PATHEXT']
    if PYTHON_VERSION_INFO < (3, 5, 0):
        for fname in os.listdir(path):
            fpath = os.path.join(path, fname)
            if (os.path.exists(fpath) and not os.path.isdir(fpath)):
                base_name, ext = os.path.splitext(fname)
                if ext.upper() in extensions:
                    yield fname
    else:
        for x in scandir(path):
            if x.is_file():
                fname = x.name
            else:
                continue
            base_name, ext = os.path.splitext(fname)
            if ext.upper() in extensions:
                yield fname


def executables_in(path):
    """Returns a generator of files in path that the user could execute. """
    if ON_WINDOWS:
        func = _executables_in_windows
    else:
        func = _executables_in_posix
    try:
        yield from func(path)
    except PermissionError:
        return


def command_not_found(cmd):
    """Uses the debian/ubuntu command-not-found utility to suggest packages for a
    command that cannot currently be found.
    """
    if not ON_LINUX:
        return ''
    elif not os.path.isfile('/usr/lib/command-not-found'):
        # utility is not on PATH
        return ''
    c = '/usr/lib/command-not-found {0}; exit 0'
    s = subprocess.check_output(c.format(cmd), universal_newlines=True,
                                stderr=subprocess.STDOUT, shell=True)
    s = '\n'.join(s.rstrip().splitlines()).strip()
    return s


def suggest_commands(cmd, env, aliases):
    """Suggests alternative commands given an environment and aliases."""
    if not env.get('SUGGEST_COMMANDS'):
        return ''
    thresh = env.get('SUGGEST_THRESHOLD')
    max_sugg = env.get('SUGGEST_MAX_NUM')
    if max_sugg < 0:
        max_sugg = float('inf')
    cmd = cmd.lower()
    suggested = {}

    for alias in builtins.aliases:
        if alias not in suggested:
            if levenshtein(alias.lower(), cmd, thresh) < thresh:
                suggested[alias] = 'Alias'

    for path in filter(os.path.isdir, env.get('PATH')):
        for _file in executables_in(path):
            if (_file not in suggested and
                    levenshtein(_file.lower(), cmd, thresh) < thresh):
                suggested[_file] = \
                    'Command ({0})'.format(os.path.join(path, _file))

    suggested = collections.OrderedDict(
        sorted(suggested.items(),
               key=lambda x: suggestion_sort_helper(x[0].lower(), cmd)))
    num = min(len(suggested), max_sugg)

    if num == 0:
        rtn = command_not_found(cmd)
    else:
        oneof = '' if num == 1 else 'one of '
        tips = 'Did you mean {}the following?'.format(oneof)
        items = list(suggested.popitem(False) for _ in range(num))
        length = max(len(key) for key, _ in items) + 2
        alternatives = '\n'.join('    {: <{}} {}'.format(key + ":", length, val)
                                 for key, val in items)
        rtn = '{}\n{}'.format(tips, alternatives)
        c = command_not_found(cmd)
        rtn += ('\n\n' + c) if len(c) > 0 else ''
    return rtn


def print_exception(msg=None):
    """Print exceptions with/without traceback."""
    env = getattr(builtins, '__xonsh_env__', None)
    # flags indicating whether the traceback options have been manually set
    if env is None:
        env = os.environ
        manually_set_trace = 'XONSH_SHOW_TRACEBACK' in env
        manually_set_logfile = 'XONSH_TRACEBACK_LOGFILE' in env
    else:
        manually_set_trace = env.is_manually_set('XONSH_SHOW_TRACEBACK')
        manually_set_logfile = env.is_manually_set('XONSH_TRACEBACK_LOGFILE')
    if (not manually_set_trace) and (not manually_set_logfile):
        # Notify about the traceback output possibility if neither of
        # the two options have been manually set
        sys.stderr.write('xonsh: For full traceback set: '
                         '$XONSH_SHOW_TRACEBACK = True\n')
    # get env option for traceback and convert it if necessary
    show_trace = env.get('XONSH_SHOW_TRACEBACK', False)
    if not is_bool(show_trace):
        show_trace = to_bool(show_trace)
    # if the trace option has been set, print all traceback info to stderr
    if show_trace:
        # notify user about XONSH_TRACEBACK_LOGFILE if it has
        # not been set manually
        if not manually_set_logfile:
            sys.stderr.write('xonsh: To log full traceback to a file set: '
                             '$XONSH_TRACEBACK_LOGFILE = <filename>\n')
        traceback.print_exc()
    # additionally, check if a file for traceback logging has been
    # specified and convert to a proper option if needed
    log_file = env.get('XONSH_TRACEBACK_LOGFILE', None)
    log_file = to_logfile_opt(log_file)
    if log_file:
        # if log_file <> '' or log_file <> None, append
        # traceback log there as well
        with open(os.path.abspath(log_file), 'a') as f:
            traceback.print_exc(file=f)

    if not show_trace:
        # if traceback output is disabled, print the exception's
        # error message on stderr.
        display_error_message()
    if msg:
        msg = msg if msg.endswith('\n') else msg + '\n'
        sys.stderr.write(msg)


def display_error_message():
    """
    Prints the error message of the current exception on stderr.
    """
    exc_type, exc_value, exc_traceback = sys.exc_info()
    exception_only = traceback.format_exception_only(exc_type, exc_value)
    sys.stderr.write(''.join(exception_only))


def is_writable_file(filepath):
    """
    Checks if a filepath is valid for writing.
    """
    filepath = expand_path(filepath)
    # convert to absolute path if needed
    if not os.path.isabs(filepath):
        filepath = os.path.abspath(filepath)
    # cannot write to directories
    if os.path.isdir(filepath):
        return False
    # if the file exists and is writable, we're fine
    if os.path.exists(filepath):
        return True if os.access(filepath, os.W_OK) else False
    # if the path doesn't exist, isolate its directory component
    # and ensure that directory is writable instead
    return os.access(os.path.dirname(filepath), os.W_OK)


# Modified from Public Domain code, by Magnus Lie Hetland
# from http://hetland.org/coding/python/levenshtein.py
def levenshtein(a, b, max_dist=float('inf')):
    """Calculates the Levenshtein distance between a and b."""
    n, m = len(a), len(b)
    if abs(n - m) > max_dist:
        return float('inf')
    if n > m:
        # Make sure n <= m, to use O(min(n,m)) space
        a, b = b, a
        n, m = m, n
    current = range(n + 1)
    for i in range(1, m + 1):
        previous, current = current, [i] + [0] * n
        for j in range(1, n + 1):
            add, delete = previous[j] + 1, current[j - 1] + 1
            change = previous[j - 1]
            if a[j - 1] != b[i - 1]:
                change = change + 1
            current[j] = min(add, delete, change)
    return current[n]


def suggestion_sort_helper(x, y):
    """Returns a score (lower is better) for x based on how similar
    it is to y.  Used to rank suggestions."""
    x = x.lower()
    y = y.lower()
    lendiff = len(x) + len(y)
    inx = len([i for i in x if i not in y])
    iny = len([i for i in y if i not in x])
    return lendiff + inx + iny


def escape_windows_cmd_string(s):
    """Returns a string that is usable by the Windows cmd.exe.
    The escaping is based on details here and emperical testing:
    http://www.robvanderwoude.com/escapechars.php
    """
    for c in '()%!^<>&|"':
        s = s.replace(c, '^' + c)
    s = s.replace('/?', '/.')
    return s


def argvquote(arg, force=False):
    """ Returns an argument quoted in such a way that that CommandLineToArgvW
    on Windows will return the argument string unchanged.
    This is the same thing Popen does when supplied with an list of arguments.
    Arguments in a command line should be separated by spaces; this
    function does not add these spaces. This implementation follows the
    suggestions outlined here:
    https://blogs.msdn.microsoft.com/twistylittlepassagesallalike/2011/04/23/everyone-quotes-command-line-arguments-the-wrong-way/
    """
    if not force and len(arg) != 0 and not any([c in arg for c in ' \t\n\v"']):
        return arg
    else:
        n_backslashes = 0
        cmdline = '"'
        for c in arg:
            if c == "\\":
                # first count the number of current backslashes
                n_backslashes += 1
                continue
            if c == '"':
                # Escape all backslashes and the following double quotation mark
                cmdline += (n_backslashes * 2 + 1) * '\\'
            else:
                # backslashes are not special here
                cmdline += n_backslashes * '\\'
            n_backslashes = 0
            cmdline += c
        # Escape all backslashes, but let the terminating
        # double quotation mark we add below be interpreted
        # as a metacharacter
        cmdline += + n_backslashes * 2 * '\\' + '"'
        return cmdline


def on_main_thread():
    """Checks if we are on the main thread or not."""
    return threading.current_thread() is threading.main_thread()


_DEFAULT_SENTINEL = object()


@contextlib.contextmanager
def swap(namespace, name, value, default=_DEFAULT_SENTINEL):
    """Swaps a current variable name in a namespace for another value, and then
    replaces it when the context is exited.
    """
    old = getattr(namespace, name, default)
    setattr(namespace, name, value)
    yield value
    if old is default:
        delattr(namespace, name)
    else:
        setattr(namespace, name, old)


@contextlib.contextmanager
def swap_values(d, updates, default=_DEFAULT_SENTINEL):
    """Updates a dictionary (or other mapping) with values from another mapping,
    and then restores the original mapping when the context is exited.
    """
    old = {k: d.get(k, default) for k in updates}
    d.update(updates)
    yield
    for k, v in old.items():
        if v is default and k in d:
            del d[k]
        else:
            d[k] = v

#
# Validators and converters
#


def is_int(x):
    """Tests if something is an integer"""
    return isinstance(x, int)


def is_float(x):
    """Tests if something is a float"""
    return isinstance(x, float)


def is_string(x):
    """Tests if something is a string"""
    return isinstance(x, str)


def is_slice(x):
    """Tests if something is a slice"""
    return isinstance(x, slice)


def is_callable(x):
    """Tests if something is callable"""
    return callable(x)


def is_string_or_callable(x):
    """Tests if something is a string or callable"""
    return is_string(x) or is_callable(x)


def is_class(x):
    """Tests if something is a class"""
    return isinstance(x, type)


def always_true(x):
    """Returns True"""
    return True


def always_false(x):
    """Returns False"""
    return False


def ensure_string(x):
    """Returns a string if x is not a string, and x if it already is."""
    return str(x)


def is_env_path(x):
    """This tests if something is an environment path, ie a list of strings."""
    return isinstance(x, EnvPath)


def str_to_env_path(x):
    """Converts a string to an environment path, ie a list of strings,
    splitting on the OS separator.
    """
    # splitting will be done implicitly in EnvPath's __init__
    return EnvPath(x)


def env_path_to_str(x):
    """Converts an environment path to a string by joining on the OS
    separator.
    """
    return os.pathsep.join(x)


def is_bool(x):
    """Tests if something is a boolean."""
    return isinstance(x, bool)


def is_logfile_opt(x):
    """
    Checks if x is a valid $XONSH_TRACEBACK_LOGFILE option. Returns False
    if x is not a writable/creatable file or an empty string or None.
    """
    if x is None:
        return True
    if not isinstance(x, str):
        return False
    else:
        return (is_writable_file(x) or x == '')


def to_logfile_opt(x):
    """
    Converts a $XONSH_TRACEBACK_LOGFILE option to either a str containing
    the filepath if it is a writable file or None if the filepath is not
    valid, informing the user on stderr about the invalid choice.
    """
    if is_logfile_opt(x):
        return x
    else:
        # if option is not valid, return a proper
        # option and inform the user on stderr
        sys.stderr.write('xonsh: $XONSH_TRACEBACK_LOGFILE must be a '
                         'filepath pointing to a file that either exists '
                         'and is writable or that can be created.\n')
        return None


def logfile_opt_to_str(x):
    """
    Detypes a $XONSH_TRACEBACK_LOGFILE option.
    """
    if x is None:
        # None should not be detyped to 'None', as 'None' constitutes
        # a perfectly valid filename and retyping it would introduce
        # ambiguity. Detype to the empty string instead.
        return ''
    return str(x)


_FALSES = LazyObject(lambda: frozenset(['', '0', 'n', 'f', 'no', 'none',
                                        'false']), globals(), '_FALSES')


def to_bool(x):
    """"Converts to a boolean in a semantically meaningful way."""
    if isinstance(x, bool):
        return x
    elif isinstance(x, str):
        return False if x.lower() in _FALSES else True
    else:
        return bool(x)


def to_itself(x):
    """No conversion, returns itself."""
    return x


def bool_to_str(x):
    """Converts a bool to an empty string if False and the string '1' if
    True.
    """
    return '1' if x else ''


_BREAKS = LazyObject(lambda: frozenset(['b', 'break', 's', 'skip',
                                        'q', 'quit']),
                     globals(), '_BREAKS')


def to_bool_or_break(x):
    if isinstance(x, str) and x.lower() in _BREAKS:
        return 'break'
    else:
        return to_bool(x)


def is_bool_or_int(x):
    """Returns whether a value is a boolean or integer."""
    return is_bool(x) or is_int(x)


def to_bool_or_int(x):
    """Converts a value to a boolean or an integer."""
    if isinstance(x, str):
        return int(x) if x.isdigit() else to_bool(x)
    elif is_int(x):  # bools are ints too!
        return x
    else:
        return bool(x)


def bool_or_int_to_str(x):
    """Converts a boolean or integer to a string."""
    return bool_to_str(x) if is_bool(x) else str(x)


@lazyobject
def SLICE_REG():
    return re.compile(r'(?P<start>(?:-\d)?\d*):(?P<end>(?:-\d)?\d*):?(?P<step>(?:-\d)?\d*)')


def ensure_slice(x):
    """Try to convert an object into a slice, complain on failure"""
    if not x and x != 0:
        return slice(None)
    elif is_slice(x):
        return x
    try:
        x = int(x)
        if x != -1:
            s = slice(x, x + 1)
        else:
            s = slice(-1, None, None)
    except ValueError:
        x = x.strip('[]()')
        m = SLICE_REG.fullmatch(x)
        if m:
            groups = (int(i) if i else None for i in m.groups())
            s = slice(*groups)
        else:
            raise ValueError('cannot convert {!r} to slice'.format(x))
    except TypeError:
        try:
            s = slice(*(int(i) for i in x))
        except (TypeError, ValueError):
            raise ValueError('cannot convert {!r} to slice'.format(x))
    return s


def get_portions(it, slices):
    """Yield from portions of an iterable.

    Parameters
    ----------
    it: iterable
    slices: a slice or a list of slice objects
    """
    if is_slice(slices):
        slices = [slices]
    if len(slices) == 1:
        s = slices[0]
        try:
            yield from itertools.islice(it, s.start, s.stop, s.step)
            return
        except ValueError:  # islice failed
            pass
    it = list(it)
    for s in slices:
        yield from it[s]


def is_slice_as_str(x):
    """
    Test if string x is a slice. If not a string return False.
    """
    try:
        x = x.strip('[]()')
        m = SLICE_REG.fullmatch(x)
        if m:
            return True
    except AttributeError:
        pass
    return False


def is_int_as_str(x):
    """
    Test if string x is an integer. If not a string return False.
    """
    try:
        return x.isdecimal()
    except AttributeError:
        return False


def is_string_set(x):
    """Tests if something is a set of strings"""
    return (isinstance(x, cabc.Set) and
            all(isinstance(a, str) for a in x))


def csv_to_set(x):
    """Convert a comma-separated list of strings to a set of strings."""
    if not x:
        return set()
    else:
        return set(x.split(','))


def set_to_csv(x):
    """Convert a set of strings to a comma-separated list of strings."""
    return ','.join(x)


def pathsep_to_set(x):
    """Converts a os.pathsep separated string to a set of strings."""
    if not x:
        return set()
    else:
        return set(x.split(os.pathsep))


def set_to_pathsep(x, sort=False):
    """Converts a set to an os.pathsep separated string. The sort kwarg
    specifies whether to sort the set prior to str conversion.
    """
    if sort:
        x = sorted(x)
    return os.pathsep.join(x)


def is_string_seq(x):
    """Tests if something is a sequence of strings"""
    return (isinstance(x, cabc.Sequence) and
            all(isinstance(a, str) for a in x))


def is_nonstring_seq_of_strings(x):
    """Tests if something is a sequence of strings, where the top-level
    sequence is not a string itself.
    """
    return (isinstance(x, cabc.Sequence) and not isinstance(x, str) and
            all(isinstance(a, str) for a in x))


def pathsep_to_seq(x):
    """Converts a os.pathsep separated string to a sequence of strings."""
    if not x:
        return []
    else:
        return x.split(os.pathsep)


def seq_to_pathsep(x):
    """Converts a sequence to an os.pathsep separated string."""
    return os.pathsep.join(x)


def pathsep_to_upper_seq(x):
    """Converts a os.pathsep separated string to a sequence of
    uppercase strings.
    """
    if not x:
        return []
    else:
        return x.upper().split(os.pathsep)


def seq_to_upper_pathsep(x):
    """Converts a sequence to an uppercase os.pathsep separated string."""
    return os.pathsep.join(x).upper()


def is_bool_seq(x):
    """Tests if an object is a sequence of bools."""
    return isinstance(x, cabc.Sequence) and all(isinstance(y, bool) for y in x)


def csv_to_bool_seq(x):
    """Takes a comma-separated string and converts it into a list of bools."""
    return [to_bool(y) for y in csv_to_set(x)]


def bool_seq_to_csv(x):
    """Converts a sequence of bools to a comma-separated string."""
    return ','.join(map(str, x))


def is_completions_display_value(x):
    return x in {'none', 'single', 'multi'}


def to_completions_display_value(x):
    x = str(x).lower()
    if x in {'none', 'false'}:
        x = 'none'
    elif x in {'multi', 'true'}:
        x = 'multi'
    elif x == 'single':
        pass
    else:
        msg = '"{}" is not a valid value for $COMPLETIONS_DISPLAY. '.format(x)
        msg += 'Using "multi".'
        warnings.warn(msg, RuntimeWarning)
        x = 'multi'
    return x


def setup_win_unicode_console(enable):
    """"Enables or disables unicode display on windows."""
    try:
        import win_unicode_console
    except ImportError:
        win_unicode_console = False
    enable = to_bool(enable)
    if ON_WINDOWS and win_unicode_console:
        if enable:
            win_unicode_console.enable()
        else:
            win_unicode_console.disable()
    return enable

# history validation

_min_to_sec = lambda x: 60.0 * float(x)
_hour_to_sec = lambda x: 60.0 * _min_to_sec(x)
_day_to_sec = lambda x: 24.0 * _hour_to_sec(x)
_month_to_sec = lambda x: 30.4375 * _day_to_sec(x)
_year_to_sec = lambda x: 365.25 * _day_to_sec(x)
_kb_to_b = lambda x: 1024 * int(x)
_mb_to_b = lambda x: 1024 * _kb_to_b(x)
_gb_to_b = lambda x: 1024 * _mb_to_b(x)
_tb_to_b = lambda x: 1024 * _tb_to_b(x)

CANON_HISTORY_UNITS = LazyObject(
    lambda: frozenset(['commands', 'files', 's', 'b']),
    globals(), 'CANON_HISTORY_UNITS')

HISTORY_UNITS = LazyObject(lambda: {
    '': ('commands', int),
    'c': ('commands', int),
    'cmd': ('commands', int),
    'cmds': ('commands', int),
    'command': ('commands', int),
    'commands': ('commands', int),
    'f': ('files', int),
    'files': ('files', int),
    's': ('s', float),
    'sec': ('s', float),
    'second': ('s', float),
    'seconds': ('s', float),
    'm': ('s', _min_to_sec),
    'min': ('s', _min_to_sec),
    'mins': ('s', _min_to_sec),
    'h': ('s', _hour_to_sec),
    'hr': ('s', _hour_to_sec),
    'hour': ('s', _hour_to_sec),
    'hours': ('s', _hour_to_sec),
    'd': ('s', _day_to_sec),
    'day': ('s', _day_to_sec),
    'days': ('s', _day_to_sec),
    'mon': ('s', _month_to_sec),
    'month': ('s', _month_to_sec),
    'months': ('s', _month_to_sec),
    'y': ('s', _year_to_sec),
    'yr': ('s', _year_to_sec),
    'yrs': ('s', _year_to_sec),
    'year': ('s', _year_to_sec),
    'years': ('s', _year_to_sec),
    'b': ('b', int),
    'byte': ('b', int),
    'bytes': ('b', int),
    'kb': ('b', _kb_to_b),
    'kilobyte': ('b', _kb_to_b),
    'kilobytes': ('b', _kb_to_b),
    'mb': ('b', _mb_to_b),
    'meg': ('b', _mb_to_b),
    'megs': ('b', _mb_to_b),
    'megabyte': ('b', _mb_to_b),
    'megabytes': ('b', _mb_to_b),
    'gb': ('b', _gb_to_b),
    'gig': ('b', _gb_to_b),
    'gigs': ('b', _gb_to_b),
    'gigabyte': ('b', _gb_to_b),
    'gigabytes': ('b', _gb_to_b),
    'tb': ('b', _tb_to_b),
    'terabyte': ('b', _tb_to_b),
    'terabytes': ('b', _tb_to_b),
    }, globals(), 'HISTORY_UNITS')
"""Maps lowercase unit names to canonical name and conversion utilities."""


def is_history_tuple(x):
    """Tests if something is a proper history value, units tuple."""
    if (isinstance(x, cabc.Sequence) and
            len(x) == 2 and
            isinstance(x[0], (int, float)) and
            x[1].lower() in CANON_HISTORY_UNITS):
        return True
    return False


def is_history_backend(x):
    """Tests if something is a valid history backend."""
    return is_string(x) or is_class(x) or isinstance(x, object)


def is_dynamic_cwd_width(x):
    """ Determine if the input is a valid input for the DYNAMIC_CWD_WIDTH
    environement variable.
    """
    return (isinstance(x, tuple) and
            len(x) == 2 and
            isinstance(x[0], float) and
            x[1] in set('c%'))


def to_dynamic_cwd_tuple(x):
    """Convert to a canonical cwd_width tuple."""
    unit = 'c'
    if isinstance(x, str):
        if x[-1] == '%':
            x = x[:-1]
            unit = '%'
        else:
            unit = 'c'
        return (float(x), unit)
    else:
        return (float(x[0]), x[1])


def dynamic_cwd_tuple_to_str(x):
    """Convert a canonical cwd_width tuple to a string."""
    if x[1] == '%':
        return str(x[0]) + '%'
    else:
        return str(x[0])


RE_HISTORY_TUPLE = LazyObject(
    lambda: re.compile('([-+]?[0-9]*\.?[0-9]+([eE][-+]?[0-9]+)?)\s*([A-Za-z]*)'),
    globals(), 'RE_HISTORY_TUPLE')


def to_history_tuple(x):
    """Converts to a canonincal history tuple."""
    if not isinstance(x, (cabc.Sequence, float, int)):
        raise ValueError('history size must be given as a sequence or number')
    if isinstance(x, str):
        m = RE_HISTORY_TUPLE.match(x.strip().lower())
        return to_history_tuple((m.group(1), m.group(3)))
    elif isinstance(x, (float, int)):
        return to_history_tuple((x, 'commands'))
    units, converter = HISTORY_UNITS[x[1]]
    value = converter(x[0])
    return (value, units)


def history_tuple_to_str(x):
    """Converts a valid history tuple to a canonical string."""
    return '{0} {1}'.format(*x)


def format_color(string, **kwargs):
    """Formats strings that may contain colors. This simply dispatches to the
    shell instances method of the same name. The results of this function should
    be directly usable by print_color().
    """
    return builtins.__xonsh_shell__.shell.format_color(string, **kwargs)


def print_color(string, **kwargs):
    """Prints a string that may contain colors. This dispatched to the shell
    method of the same name. Colors will be formatted if they have not already
    been.
    """
    builtins.__xonsh_shell__.shell.print_color(string, **kwargs)


def color_style_names():
    """Returns an iterable of all available style names."""
    return builtins.__xonsh_shell__.shell.color_style_names()


def color_style():
    """Returns the current color map."""
    return builtins.__xonsh_shell__.shell.color_style()


def _get_color_indexes(style_map):
    """ Generates the color and windows color index for a style """
    import prompt_toolkit
    table = prompt_toolkit.terminal.win32_output.ColorLookupTable()
    pt_style = prompt_toolkit.styles.style_from_dict(style_map)
    for token in style_map:
        attr = pt_style.token_to_attrs[token]
        if attr.color is not None:
            try:
                index = table.lookup_color(attr.color, attr.bgcolor)
            except AttributeError:
                index = table.lookup_fg_color(attr.color)
            try:
                rgb = (int(attr.color[0:2], 16),
                       int(attr.color[2:4], 16),
                       int(attr.color[4:6], 16))
            except Exception:
                rgb = None
            yield token, index, rgb


def intensify_colors_for_cmd_exe(style_map, replace_colors=None, ansi=False):
    """Returns a modified style to where colors that maps to dark
       colors are replaced with brighter versions. Also expands the
       range used by the gray colors
    """
    modified_style = {}
    stype = builtins.__xonsh_env__.get('SHELL_TYPE')
    if (not ON_WINDOWS or
            (stype not in ('prompt_toolkit', 'best')) or
            (stype == 'best' and not has_prompt_toolkit())):
        return modified_style
    if replace_colors is None:
        if ansi:
            replace_colors = {
                1: '#ansiturquoise',  # subst blue with bright cyan
                2: '#ansigreen',      # subst green with bright green
                4: '#ansired',        # subst red with bright red
                5: '#ansifuchsia',    # subst magenta with bright magenta
                6: '#ansiyellow',     # subst yellow with bright yellow
                9: '#ansiteal',       # subst intense blue (hard to read)
                                      # with dark cyan (which is readable)
            }
        else:
            replace_colors = {
                1: '#44ffff',  # subst blue with bright cyan
                2: '#44ff44',  # subst green with bright green
                4: '#ff4444',  # subst red with bright red
                5: '#ff44ff',  # subst magenta with bright magenta
                6: '#ffff44',  # subst yellow with bright yellow
                9: '#00aaaa',  # subst intense blue (hard to read)
                               # with dark cyan (which is readable)
            }
    for token, idx, _ in _get_color_indexes(style_map):
        if idx in replace_colors:
            modified_style[token] = replace_colors[idx]
    return modified_style


def expand_gray_colors_for_cmd_exe(style_map):
    """ Expand the style's gray scale color range.
        All gray scale colors has a tendency to map to the same default GRAY
        in cmd.exe.
    """
    modified_style = {}
    stype = builtins.__xonsh_env__.get('SHELL_TYPE')
    if (not ON_WINDOWS or
            (stype not in ('prompt_toolkit', 'best')) or
            (stype == 'best' and not has_prompt_toolkit())):
        return modified_style
    for token, idx, rgb in _get_color_indexes(style_map):
        if idx == 7 and rgb:
            if sum(rgb) <= 306:
                # Equal and below '#666666 is reset to dark gray
                modified_style[token] = '#444444'
            elif sum(rgb) >= 408:
                # Equal and above 0x888888 is reset to white
                modified_style[token] = '#ffffff'
    return modified_style


def intensify_colors_on_win_setter(enable):
    """Resets the style when setting the INTENSIFY_COLORS_ON_WIN
    environment variable.
    """
    enable = to_bool(enable)
    if hasattr(builtins, '__xonsh_shell__'):
        delattr(builtins.__xonsh_shell__.shell.styler, 'style_name')
    return enable


def format_std_prepost(template, env=None):
    """Formats a template prefix/postfix string for a standard buffer.
    Returns a string suitable for prepending or appending.
    """
    if not template:
        return ''
    env = builtins.__xonsh_env__ if env is None else env
    shell = builtins.__xonsh_shell__.shell
    try:
        s = shell.prompt_formatter(template)
    except Exception:
        print_exception()
    # \001\002 is there to fool pygments into not returning an empty string
    # for potentially empty input. This happend when the template is just a
    # color code with no visible text.
    invis = '\001\002'
    s = shell.format_color(invis + s + invis, force_string=True)
    s = s.replace(invis, '')
    return s


_RE_STRING_START = "[bBprRuU]*"
_RE_STRING_TRIPLE_DOUBLE = '"""'
_RE_STRING_TRIPLE_SINGLE = "'''"
_RE_STRING_DOUBLE = '"'
_RE_STRING_SINGLE = "'"
_STRINGS = (_RE_STRING_TRIPLE_DOUBLE,
            _RE_STRING_TRIPLE_SINGLE,
            _RE_STRING_DOUBLE,
            _RE_STRING_SINGLE)
RE_BEGIN_STRING = LazyObject(
    lambda: re.compile("(" + _RE_STRING_START +
                       '(' + "|".join(_STRINGS) + '))'),
    globals(), 'RE_BEGIN_STRING')
"""Regular expression matching the start of a string, including quotes and
leading characters (r, b, or u)"""

RE_STRING_START = LazyObject(lambda: re.compile(_RE_STRING_START),
                             globals(), 'RE_STRING_START')
"""Regular expression matching the characters before the quotes when starting a
string (r, b, or u, case insensitive)"""

RE_STRING_CONT = LazyDict({
    '"': lambda: re.compile(r'((\\(.|\n))|([^"\\]))*'),
    "'": lambda: re.compile(r"((\\(.|\n))|([^'\\]))*"),
    '"""': lambda: re.compile(r'((\\(.|\n))|([^"\\])|("(?!""))|\n)*'),
    "'''": lambda: re.compile(r"((\\(.|\n))|([^'\\])|('(?!''))|\n)*"),
    }, globals(), 'RE_STRING_CONT')
"""Dictionary mapping starting quote sequences to regular expressions that
match the contents of a string beginning with those quotes (not including the
terminating quotes)"""


@lazyobject
def RE_COMPLETE_STRING():
    ptrn = ('^' + _RE_STRING_START + '(?P<quote>' + "|".join(_STRINGS) + ')' +
            '.*?(?P=quote)$')
    return re.compile(ptrn, re.DOTALL)


def check_for_partial_string(x):
    """Returns the starting index (inclusive), ending index (exclusive), and
    starting quote string of the most recent Python string found in the input.

    check_for_partial_string(x) -> (startix, endix, quote)

    Parameters
    ----------
    x : str
        The string to be checked (representing a line of terminal input)

    Returns
    -------
    startix : int (or None)
        The index where the most recent Python string found started
        (inclusive), or None if no strings exist in the input

    endix : int (or None)
        The index where the most recent Python string found ended (exclusive),
        or None if no strings exist in the input OR if the input ended in the
        middle of a Python string

    quote : str (or None)
        A string containing the quote used to start the string (e.g., b", ",
        '''), or None if no string was found.
    """
    string_indices = []
    starting_quote = []
    current_index = 0
    match = re.search(RE_BEGIN_STRING, x)
    while match is not None:
        # add the start in
        start = match.start()
        quote = match.group(0)
        lenquote = len(quote)
        current_index += start
        # store the starting index of the string, as well as the
        # characters in the starting quotes (e.g., ", ', """, r", etc)
        string_indices.append(current_index)
        starting_quote.append(quote)
        # determine the string that should terminate this string
        ender = re.sub(RE_STRING_START, '', quote)
        x = x[start + lenquote:]
        current_index += lenquote
        # figure out what is inside the string
        continuer = RE_STRING_CONT[ender]
        contents = re.match(continuer, x)
        inside = contents.group(0)
        leninside = len(inside)
        current_index += contents.start() + leninside + len(ender)
        # if we are not at the end of the input string, add the ending index of
        # the string to string_indices
        if contents.end() < len(x):
            string_indices.append(current_index)
        x = x[leninside + len(ender):]
        # find the next match
        match = re.search(RE_BEGIN_STRING, x)
    numquotes = len(string_indices)
    if numquotes == 0:
        return (None, None, None)
    elif numquotes % 2:
        return (string_indices[-1], None, starting_quote[-1])
    else:
        return (string_indices[-2], string_indices[-1], starting_quote[-1])


# regular expressions for matching enviroment variables
# i.e $FOO, ${'FOO'}
@lazyobject
def POSIX_ENVVAR_REGEX():
    pat = r"""\$({(?P<quote>['"])|)(?P<envvar>\w+)((?P=quote)}|(?:\1\b))"""
    return re.compile(pat)

if ON_WINDOWS:
    # i.e %FOO%
    @lazyobject
    def WINDOWS_ENVVAR_REGEX():
        return re.compile(r"%(?P<envvar>\w+)%")


def expandvars(path):
    """Expand shell variables of the forms $var, ${var} and %var%.
    Unknown variables are left unchanged."""
    env = builtins.__xonsh_env__
    if isinstance(path, bytes):
        path = path.decode(encoding=env.get('XONSH_ENCODING'),
                           errors=env.get('XONSH_ENCODING_ERRORS'))
    elif isinstance(path, pathlib.Path):
        # get the path's string representation
        path = str(path)
    if ON_WINDOWS and '%' in path:
        for match in WINDOWS_ENVVAR_REGEX.finditer(path):
            name = match.group('envvar')
            if name in env:
                ensurer = env.get_ensurer(name)
                value = ensurer.detype(env[name])
                path = WINDOWS_ENVVAR_REGEX.sub(value, path, count=1)
    if '$' in path:
        for match in POSIX_ENVVAR_REGEX.finditer(path):
            name = match.group('envvar')
            if name in env:
                ensurer = env.get_ensurer(name)
                value = ensurer.detype(env[name])
                path = POSIX_ENVVAR_REGEX.sub(value, path, count=1)
    return path

#
# File handling tools
#


def backup_file(fname):
    """Moves an existing file to a new name that has the current time right
    before the extension.
    """
    # lazy imports
    import shutil
    from datetime import datetime
    base, ext = os.path.splitext(fname)
    timestamp = datetime.now().strftime('%Y-%m-%d-%H-%M-%S-%f')
    newfname = '%s.%s%s' % (base, timestamp, ext)
    shutil.move(fname, newfname)


def normabspath(p):
    """Retuns as normalized absolute path, namely, normcase(abspath(p))"""
    return os.path.normcase(os.path.abspath(p))


def expanduser_abs_path(inp):
    """ Provides user expanded absolute path """
    return os.path.abspath(os.path.expanduser(inp))


WINDOWS_DRIVE_MATCHER = LazyObject(lambda: re.compile(r'^\w:'),
                                   globals(), 'WINDOWS_DRIVE_MATCHER')


def expand_case_matching(s):
    """Expands a string to a case insensitive globable string."""
    t = []
    openers = {'[', '{'}
    closers = {']', '}'}
    nesting = 0

    drive_part = WINDOWS_DRIVE_MATCHER.match(s) if ON_WINDOWS else None

    if drive_part:
        drive_part = drive_part.group(0)
        t.append(drive_part)
        s = s[len(drive_part):]

    for c in s:
        if c in openers:
            nesting += 1
        elif c in closers:
            nesting -= 1
        elif nesting > 0:
            pass
        elif c.isalpha():
            folded = c.casefold()
            if len(folded) == 1:
                c = '[{0}{1}]'.format(c.upper(), c.lower())
            else:
                newc = ['[{0}{1}]?'.format(f.upper(), f.lower())
                        for f in folded[:-1]]
                newc = ''.join(newc)
                newc += '[{0}{1}{2}]'.format(folded[-1].upper(),
                                             folded[-1].lower(),
                                             c)
                c = newc
        t.append(c)
    return ''.join(t)


def globpath(s, ignore_case=False, return_empty=False, sort_result=None):
    """Simple wrapper around glob that also expands home and env vars."""
    o, s = _iglobpath(s, ignore_case=ignore_case, sort_result=sort_result)
    o = list(o)
    no_match = [] if return_empty else [s]
    return o if len(o) != 0 else no_match


def _iglobpath(s, ignore_case=False, sort_result=None):
    s = builtins.__xonsh_expand_path__(s)
    if sort_result is None:
        sort_result = builtins.__xonsh_env__.get('GLOB_SORTED')
    if ignore_case:
        s = expand_case_matching(s)
    if sys.version_info > (3, 5):
        if '**' in s and '**/*' not in s:
            s = s.replace('**', '**/*')
        # `recursive` is only a 3.5+ kwarg.
        if sort_result:
            paths = glob.glob(s, recursive=True)
            paths.sort()
            paths = iter(paths)
        else:
            paths = glob.iglob(s, recursive=True)
        return paths, s
    else:
        if sort_result:
            paths = glob.glob(s)
            paths.sort()
            paths = iter(paths)
        else:
            paths = glob.iglob(s)
        return paths, s


def iglobpath(s, ignore_case=False, sort_result=None):
    """Simple wrapper around iglob that also expands home and env vars."""
    return _iglobpath(s, ignore_case=ignore_case, sort_result=sort_result)[0]


def ensure_timestamp(t, datetime_format=None):
    if isinstance(t, (int, float)):
        return t
    try:
        return float(t)
    except (ValueError, TypeError):
        pass
    if datetime_format is None:
        datetime_format = builtins.__xonsh_env__['XONSH_DATETIME_FORMAT']
    if isinstance(t, datetime.datetime):
        t = t.timestamp()
    else:
        t = datetime.datetime.strptime(t, datetime_format).timestamp()
    return t


def format_datetime(dt):
    """Format datetime object to string base on $XONSH_DATETIME_FORMAT Env."""
    format_ = builtins.__xonsh_env__['XONSH_DATETIME_FORMAT']
    return dt.strftime(format_)


def columnize(elems, width=80, newline='\n'):
    """Takes an iterable of strings and returns a list of lines with the
    elements placed in columns. Each line will be at most *width* columns.
    The newline character will be appended to the end of each line.
    """
    sizes = [len(e) + 1 for e in elems]
    nelem = len(elems)
    ncols = 1
    nrows = len(sizes)
    columns = [sizes]
    last_longest_row = max(sizes)
    while True:
        longest_row = sum(map(max, columns))
        if longest_row - 1 <= width:
            # we might be able to fit another column.
            ncols += 1
            nrows = nelem // ncols
            columns = [sizes[i*nrows:(i+1)*nrows] for i in range(ncols)]
            last_longest_row = longest_row
        else:
            # we can't fit another column
            ncols -= 1
            nrows = nelem // ncols
            break
    pad = (width - last_longest_row + ncols) // ncols
    pad = pad if pad > 1 else 1
    data = [elems[i*nrows:(i+1)*nrows] for i in range(ncols)]
    colwidths = [max(map(len, d)) + pad for d in data]
    colwidths[-1] -= pad
    row_t = ''.join(['{{row[{i}]: <{{w[{i}]}}}}'.format(i=i) for i in range(ncols)])
    row_t += newline
    lines = [row_t.format(row=row, w=colwidths) for row in
             itertools.zip_longest(*data, fillvalue='')]
    return lines


def unthreadable(f):
    """Decorator that specifies that a callable alias should be run only
    on the main thread process. This is often needed for debuggers and
    profilers.
    """
    f.__xonsh_threadable__ = False
    return f


def uncapturable(f):
    """Decorator that specifies that a callable alias should not be run with
    any capturing. This is often needed if the alias call interactive
    subprocess, like pagers and text editors.
    """
    f.__xonsh_capturable__ = False
    return f


def carriage_return():
    """Writes a carriage return to stdout, and nothing else."""
    print('\r', flush=True, end='')<|MERGE_RESOLUTION|>--- conflicted
+++ resolved
@@ -348,7 +348,6 @@
     return rtn
 
 
-<<<<<<< HEAD
 def check_bad_str_token(tok):
     """Checks if a token is a bad string."""
     if tok.type == 'ERRORTOKEN' and tok.value == 'EOF in multi-line string':
@@ -385,7 +384,8 @@
     else:
         open_triple = False
     return open_triple
-=======
+
+
 @lazyobject
 def LINE_CONTINUATION():
     """ The line contiuation characters used in subproc mode. In interactive
@@ -396,7 +396,6 @@
         return ' \\'
     else:
         return '\\'
->>>>>>> d58820ce
 
 
 def get_logical_line(lines, idx):
@@ -408,15 +407,12 @@
     n = 1
     nlines = len(lines)
     line = lines[idx]
-<<<<<<< HEAD
+    linecont = str(LINE_CONTINUATION)
     open_triple = _have_open_triple_quotes(line)
-    while (line.endswith('\\') or open_triple) and idx < nlines:
-=======
-    while line.endswith(str(LINE_CONTINUATION)) and idx < nlines:
->>>>>>> d58820ce
+    while (line.endswith(linecont) or open_triple) and idx < nlines:
         n += 1
         idx += 1
-        if line.endswith('\\'):
+        if line.endswith(linecont):
             line = line[:-1] + lines[idx]
         else:
             line = line + '\n' + lines[idx]

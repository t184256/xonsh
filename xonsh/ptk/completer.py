--- conflicted
+++ resolved
@@ -25,18 +25,10 @@
 
     def get_completions(self, document, complete_event):
         """Returns a generator for list of completions."""
-<<<<<<< HEAD
         env = builtins.__xonsh__.env
-        should_complete = (
-            complete_event.completion_requested or
-            env.get('UPDATE_COMPLETIONS_ON_KEYPRESS')
-            )
-=======
-        env = builtins.__xonsh_env__
         should_complete = complete_event.completion_requested or env.get(
             "UPDATE_COMPLETIONS_ON_KEYPRESS"
         )
->>>>>>> 7a6c3b8f
         #  Only generate completions when the user hits tab.
         if not should_complete or self.completer is None:
             return
@@ -102,11 +94,7 @@
 
         if window and window.render_info:
             h = window.render_info.content_height
-<<<<<<< HEAD
-            r = builtins.__xonsh__.env.get('COMPLETIONS_MENU_ROWS')
-=======
-            r = builtins.__xonsh_env__.get("COMPLETIONS_MENU_ROWS")
->>>>>>> 7a6c3b8f
+            r = builtins.__xonsh__.env.get("COMPLETIONS_MENU_ROWS")
             size = h + r
 
             def comp_height(cli):

--- conflicted
+++ resolved
@@ -406,9 +406,6 @@
         if callable(alias):
             aliased_cmd = alias
         else:
-<<<<<<< HEAD
-            aliased_cmd = alias + cmd[1:]
-=======
             if alias is not None:
                 cmd = alias + cmd[1:]
             n = _get_runnable_name(cmd[0])
@@ -420,12 +417,6 @@
                 except PermissionError:
                     e = 'xonsh: subprocess mode: permission denied: {0}'
                     raise XonshError(e.format(cmd[0]))
-        # compute stdin for subprocess
-        if prev_proc is None:
-            stdin = None
-        else:
-            stdin = prev_proc.stdout
->>>>>>> 2afb9661
         if callable(aliased_cmd):
             prev_is_proxy = True
             numargs = len(inspect.signature(aliased_cmd).parameters)

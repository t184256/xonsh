"""Xonsh color styling tools that simulate pygments, when it is unavailable."""
import builtins
import string
from collections import defaultdict

from xonsh.platform import HAS_PYGMENTS
from xonsh.lazyasd import LazyObject
from xonsh.color_tools import RE_BACKGROUND


class _TokenType(tuple):
    """
    Forked from the pygments project
    https://bitbucket.org/birkenfeld/pygments-main
    Copyright (c) 2006-2017 by the respective authors, All rights reserved.
    See https://bitbucket.org/birkenfeld/pygments-main/raw/05818a4ef9891d9ac22c851f7b3ea4b4fce460ab/AUTHORS
    """

    parent = None

    def split(self):
        buf = []
        node = self
        while node is not None:
            buf.append(node)
            node = node.parent
        buf.reverse()
        return buf

    def __init__(self, *args):
        # no need to call super.__init__
        self.subtypes = set()

    def __contains__(self, val):
        return self is val or (type(val) is self.__class__ and val[: len(self)] == self)

    def __getattr__(self, val):
        if not val or not val[0].isupper():
            return tuple.__getattribute__(self, val)
        new = _TokenType(self + (val,))
        setattr(self, val, new)
        self.subtypes.add(new)
        new.parent = self
        return new

    def __repr__(self):
        return "Token" + (self and "." or "") + ".".join(self)

    def __copy__(self):
        # These instances are supposed to be singletons
        return self

    def __deepcopy__(self, memo):
        # These instances are supposed to be singletons
        return self


Token = _TokenType()
Color = Token.Color


def partial_color_tokenize(template):
    """Tokenizes a template string containing colors. Will return a list
    of tuples mapping the token to the string which has that color.
    These sub-strings maybe templates themselves.
    """
<<<<<<< HEAD
    if HAS_PYGMENTS and hasattr(builtins.__xonsh__, 'shell'):
        styles = __xonsh__.shell.shell.styler.styles
    elif hasattr(builtins.__xonsh__, 'shell'):
=======
    if HAS_PYGMENTS and hasattr(builtins, "__xonsh_shell__"):
        styles = __xonsh_shell__.shell.styler.styles
    elif hasattr(builtins, "__xonsh_shell__"):
>>>>>>> 7a6c3b8f
        styles = DEFAULT_STYLE_DICT
    else:
        styles = None
    color = Color.NO_COLOR
    try:
        toks, color = _partial_color_tokenize_main(template, styles)
    except Exception:
        toks = [(Color.NO_COLOR, template)]
    if styles is not None:
        styles[color]  # ensure color is available
    return toks


def _partial_color_tokenize_main(template, styles):
    formatter = string.Formatter()
    bopen = "{"
    bclose = "}"
    colon = ":"
    expl = "!"
    color = Color.NO_COLOR
    fg = bg = None
    value = ""
    toks = []
    for literal, field, spec, conv in formatter.parse(template):
        if field is None:
            value += literal
        elif field in KNOWN_COLORS or "#" in field:
            value += literal
            next_color, fg, bg = color_by_name(field, fg, bg)
            if next_color is not color:
                if len(value) > 0:
                    toks.append((color, value))
                    if styles is not None:
                        styles[color]  # ensure color is available
                color = next_color
                value = ""
        elif field is not None:
            parts = [literal, bopen, field]
            if conv is not None and len(conv) > 0:
                parts.append(expl)
                parts.append(conv)
            if spec is not None and len(spec) > 0:
                parts.append(colon)
                parts.append(spec)
            parts.append(bclose)
            value += "".join(parts)
        else:
            value += literal
    toks.append((color, value))
    return toks, color


def color_by_name(name, fg=None, bg=None):
    """Converts a color name to a color token, foreground name,
    and background name.  Will take into consideration current foreground
    and background colors, if provided.

    Parameters
    ----------
    name : str
        Color name.
    fg : str, optional
        Foreground color name.
    bg : str, optional
        Background color name.

    Returns
    -------
    tok : Token
        Pygments Token.Color subclass
    fg : str or None
        New computed foreground color name.
    bg : str or None
        New computed background color name.
    """
    name = name.upper()
    if name == "NO_COLOR":
        return Color.NO_COLOR, None, None
    m = RE_BACKGROUND.search(name)
    if m is None:  # must be foreground color
        fg = norm_name(name)
    else:
        bg = norm_name(name)
    # assemble token
    if fg is None and bg is None:
        tokname = "NO_COLOR"
    elif fg is None:
        tokname = bg
    elif bg is None:
        tokname = fg
    else:
        tokname = fg + "__" + bg
    tok = getattr(Color, tokname)
    return tok, fg, bg


def norm_name(name):
    """Normalizes a color name."""
    return name.replace("#", "HEX").replace("BGHEX", "BACKGROUND_HEX")


KNOWN_COLORS = LazyObject(
    lambda: frozenset(
        [
            "BACKGROUND_BLACK",
            "BACKGROUND_BLUE",
            "BACKGROUND_CYAN",
            "BACKGROUND_GREEN",
            "BACKGROUND_INTENSE_BLACK",
            "BACKGROUND_INTENSE_BLUE",
            "BACKGROUND_INTENSE_CYAN",
            "BACKGROUND_INTENSE_GREEN",
            "BACKGROUND_INTENSE_PURPLE",
            "BACKGROUND_INTENSE_RED",
            "BACKGROUND_INTENSE_WHITE",
            "BACKGROUND_INTENSE_YELLOW",
            "BACKGROUND_PURPLE",
            "BACKGROUND_RED",
            "BACKGROUND_WHITE",
            "BACKGROUND_YELLOW",
            "BLACK",
            "BLUE",
            "BOLD_BLACK",
            "BOLD_BLUE",
            "BOLD_CYAN",
            "BOLD_GREEN",
            "BOLD_INTENSE_BLACK",
            "BOLD_INTENSE_BLUE",
            "BOLD_INTENSE_CYAN",
            "BOLD_INTENSE_GREEN",
            "BOLD_INTENSE_PURPLE",
            "BOLD_INTENSE_RED",
            "BOLD_INTENSE_WHITE",
            "BOLD_INTENSE_YELLOW",
            "BOLD_PURPLE",
            "BOLD_RED",
            "BOLD_UNDERLINE_BLACK",
            "BOLD_UNDERLINE_BLUE",
            "BOLD_UNDERLINE_CYAN",
            "BOLD_UNDERLINE_GREEN",
            "BOLD_UNDERLINE_INTENSE_BLACK",
            "BOLD_UNDERLINE_INTENSE_BLUE",
            "BOLD_UNDERLINE_INTENSE_CYAN",
            "BOLD_UNDERLINE_INTENSE_GREEN",
            "BOLD_UNDERLINE_INTENSE_PURPLE",
            "BOLD_UNDERLINE_INTENSE_RED",
            "BOLD_UNDERLINE_INTENSE_WHITE",
            "BOLD_UNDERLINE_INTENSE_YELLOW",
            "BOLD_UNDERLINE_PURPLE",
            "BOLD_UNDERLINE_RED",
            "BOLD_UNDERLINE_WHITE",
            "BOLD_UNDERLINE_YELLOW",
            "BOLD_WHITE",
            "BOLD_YELLOW",
            "CYAN",
            "GREEN",
            "INTENSE_BLACK",
            "INTENSE_BLUE",
            "INTENSE_CYAN",
            "INTENSE_GREEN",
            "INTENSE_PURPLE",
            "INTENSE_RED",
            "INTENSE_WHITE",
            "INTENSE_YELLOW",
            "NO_COLOR",
            "PURPLE",
            "RED",
            "UNDERLINE_BLACK",
            "UNDERLINE_BLUE",
            "UNDERLINE_CYAN",
            "UNDERLINE_GREEN",
            "UNDERLINE_INTENSE_BLACK",
            "UNDERLINE_INTENSE_BLUE",
            "UNDERLINE_INTENSE_CYAN",
            "UNDERLINE_INTENSE_GREEN",
            "UNDERLINE_INTENSE_PURPLE",
            "UNDERLINE_INTENSE_RED",
            "UNDERLINE_INTENSE_WHITE",
            "UNDERLINE_INTENSE_YELLOW",
            "UNDERLINE_PURPLE",
            "UNDERLINE_RED",
            "UNDERLINE_WHITE",
            "UNDERLINE_YELLOW",
            "WHITE",
            "YELLOW",
        ]
    ),
    globals(),
    "KNOWN_COLORS",
)

DEFAULT_STYLE_DICT = LazyObject(
    lambda: defaultdict(
        lambda: "",
        {
            Token: "",
            Token.Aborted: "ansibrightblack",
            Token.AutoSuggestion: "ansibrightblack",
            Token.Color.BACKGROUND_BLACK: "bg:ansiblack",
            Token.Color.BACKGROUND_BLUE: "bg:ansiblue",
            Token.Color.BACKGROUND_CYAN: "bg:ansicyan",
            Token.Color.BACKGROUND_GREEN: "bg:ansigreen",
            Token.Color.BACKGROUND_INTENSE_BLACK: "bg:ansibrightblack",
            Token.Color.BACKGROUND_INTENSE_BLUE: "bg:ansibrightblue",
            Token.Color.BACKGROUND_INTENSE_CYAN: "bg:ansibrightcyan",
            Token.Color.BACKGROUND_INTENSE_GREEN: "bg:ansibrightgreen",
            Token.Color.BACKGROUND_INTENSE_PURPLE: "bg:ansibrightmagenta",
            Token.Color.BACKGROUND_INTENSE_RED: "bg:ansibrightred",
            Token.Color.BACKGROUND_INTENSE_WHITE: "bg:ansiwhite",
            Token.Color.BACKGROUND_INTENSE_YELLOW: "bg:ansibrightyellow",
            Token.Color.BACKGROUND_PURPLE: "bg:ansimagenta",
            Token.Color.BACKGROUND_RED: "bg:ansired",
            Token.Color.BACKGROUND_WHITE: "bg:ansigray",
            Token.Color.BACKGROUND_YELLOW: "bg:ansiyellow",
            Token.Color.BLACK: "ansiblack",
            Token.Color.BLUE: "ansiblue",
            Token.Color.BOLD_BLACK: "bold ansiblack",
            Token.Color.BOLD_BLUE: "bold ansiblue",
            Token.Color.BOLD_CYAN: "bold ansicyan",
            Token.Color.BOLD_GREEN: "bold ansigreen",
            Token.Color.BOLD_INTENSE_BLACK: "bold ansibrightblack",
            Token.Color.BOLD_INTENSE_BLUE: "bold ansibrightblue",
            Token.Color.BOLD_INTENSE_CYAN: "bold ansibrightcyan",
            Token.Color.BOLD_INTENSE_GREEN: "bold ansibrightgreen",
            Token.Color.BOLD_INTENSE_PURPLE: "bold ansibrightmagenta",
            Token.Color.BOLD_INTENSE_RED: "bold ansibrightred",
            Token.Color.BOLD_INTENSE_WHITE: "bold ansiwhite",
            Token.Color.BOLD_INTENSE_YELLOW: "bold ansibrightyellow",
            Token.Color.BOLD_PURPLE: "bold ansimagenta",
            Token.Color.BOLD_RED: "bold ansired",
            Token.Color.BOLD_UNDERLINE_BLACK: "bold underline ansiblack",
            Token.Color.BOLD_UNDERLINE_BLUE: "bold underline ansiblue",
            Token.Color.BOLD_UNDERLINE_CYAN: "bold underline ansicyan",
            Token.Color.BOLD_UNDERLINE_GREEN: "bold underline ansigreen",
            Token.Color.BOLD_UNDERLINE_INTENSE_BLACK: "bold underline ansibrightblack",
            Token.Color.BOLD_UNDERLINE_INTENSE_BLUE: "bold underline ansibrightblue",
            Token.Color.BOLD_UNDERLINE_INTENSE_CYAN: "bold underline ansibrightcyan",
            Token.Color.BOLD_UNDERLINE_INTENSE_GREEN: "bold underline ansibrightgreen",
            Token.Color.BOLD_UNDERLINE_INTENSE_PURPLE: "bold underline ansibrightmagenta",
            Token.Color.BOLD_UNDERLINE_INTENSE_RED: "bold underline ansibrightred",
            Token.Color.BOLD_UNDERLINE_INTENSE_WHITE: "bold underline ansiwhite",
            Token.Color.BOLD_UNDERLINE_INTENSE_YELLOW: "bold underline ansibrightyellow",
            Token.Color.BOLD_UNDERLINE_PURPLE: "bold underline ansimagenta",
            Token.Color.BOLD_UNDERLINE_RED: "bold underline ansired",
            Token.Color.BOLD_UNDERLINE_WHITE: "bold underline ansigray",
            Token.Color.BOLD_UNDERLINE_YELLOW: "bold underline ansiyellow",
            Token.Color.BOLD_WHITE: "bold ansigray",
            Token.Color.BOLD_YELLOW: "bold ansiyellow",
            Token.Color.CYAN: "ansicyan",
            Token.Color.GREEN: "ansigreen",
            Token.Color.INTENSE_BLACK: "ansibrightblack",
            Token.Color.INTENSE_BLUE: "ansibrightblue",
            Token.Color.INTENSE_CYAN: "ansibrightcyan",
            Token.Color.INTENSE_GREEN: "ansibrightgreen",
            Token.Color.INTENSE_PURPLE: "ansibrightmagenta",
            Token.Color.INTENSE_RED: "ansibrightred",
            Token.Color.INTENSE_WHITE: "ansiwhite",
            Token.Color.INTENSE_YELLOW: "ansibrightyellow",
            Token.Color.NO_COLOR: "noinherit",
            Token.Color.PURPLE: "ansimagenta",
            Token.Color.RED: "ansired",
            Token.Color.UNDERLINE_BLACK: "underline ansiblack",
            Token.Color.UNDERLINE_BLUE: "underline ansiblue",
            Token.Color.UNDERLINE_CYAN: "underline ansicyan",
            Token.Color.UNDERLINE_GREEN: "underline ansigreen",
            Token.Color.UNDERLINE_INTENSE_BLACK: "underline ansibrightblack",
            Token.Color.UNDERLINE_INTENSE_BLUE: "underline ansibrightblue",
            Token.Color.UNDERLINE_INTENSE_CYAN: "underline ansibrightcyan",
            Token.Color.UNDERLINE_INTENSE_GREEN: "underline ansibrightgreen",
            Token.Color.UNDERLINE_INTENSE_PURPLE: "underline ansibrightmagenta",
            Token.Color.UNDERLINE_INTENSE_RED: "underline ansibrightred",
            Token.Color.UNDERLINE_INTENSE_WHITE: "underline ansiwhite",
            Token.Color.UNDERLINE_INTENSE_YELLOW: "underline ansibrightyellow",
            Token.Color.UNDERLINE_PURPLE: "underline ansimagenta",
            Token.Color.UNDERLINE_RED: "underline ansired",
            Token.Color.UNDERLINE_WHITE: "underline ansigray",
            Token.Color.UNDERLINE_YELLOW: "underline ansiyellow",
            Token.Color.WHITE: "ansigray",
            Token.Color.YELLOW: "ansiyellow",
            Token.Comment: "underline ansicyan",
            Token.Comment.Hashbang: "",
            Token.Comment.Multiline: "",
            Token.Comment.Preproc: "underline ansiyellow",
            Token.Comment.PreprocFile: "",
            Token.Comment.Single: "",
            Token.Comment.Special: "",
            Token.Error: "ansibrightred",
            Token.Escape: "",
            Token.Generic: "",
            Token.Generic.Deleted: "ansired",
            Token.Generic.Emph: "underline",
            Token.Generic.Error: "bold ansibrightred",
            Token.Generic.Heading: "bold ansiblue",
            Token.Generic.Inserted: "ansibrightgreen",
            Token.Generic.Output: "ansiblue",
            Token.Generic.Prompt: "bold ansiblue",
            Token.Generic.Strong: "",
            Token.Generic.Subheading: "bold ansimagenta",
            Token.Generic.Traceback: "ansiblue",
            Token.Keyword: "bold ansigreen",
            Token.Keyword.Constant: "",
            Token.Keyword.Declaration: "",
            Token.Keyword.Namespace: "",
            Token.Keyword.Pseudo: "nobold",
            Token.Keyword.Reserved: "",
            Token.Keyword.Type: "nobold ansired",
            Token.Literal: "",
            Token.Literal.Date: "",
            Token.Literal.Number: "ansibrightblack",
            Token.Literal.Number.Bin: "",
            Token.Literal.Number.Float: "",
            Token.Literal.Number.Hex: "",
            Token.Literal.Number.Integer: "",
            Token.Literal.Number.Integer.Long: "",
            Token.Literal.Number.Oct: "",
            Token.Literal.String: "ansibrightred",
            Token.Literal.String.Affix: "",
            Token.Literal.String.Backtick: "",
            Token.Literal.String.Char: "",
            Token.Literal.String.Delimiter: "",
            Token.Literal.String.Doc: "underline",
            Token.Literal.String.Double: "",
            Token.Literal.String.Escape: "bold ansiyellow",
            Token.Literal.String.Heredoc: "",
            Token.Literal.String.Interpol: "bold ansimagenta",
            Token.Literal.String.Other: "ansigreen",
            Token.Literal.String.Regex: "ansimagenta",
            Token.Literal.String.Single: "",
            Token.Literal.String.Symbol: "ansiyellow",
            Token.Menu.Completions: "bg:ansigray ansiblack",
            Token.Menu.Completions.Completion: "",
            Token.Menu.Completions.Completion.Current: "bg:ansibrightblack ansiwhite",
            Token.Name: "",
            Token.Name.Attribute: "ansibrightyellow",
            Token.Name.Builtin: "ansigreen",
            Token.Name.Builtin.Pseudo: "",
            Token.Name.Class: "bold ansibrightblue",
            Token.Name.Constant: "ansired",
            Token.Name.Decorator: "ansibrightmagenta",
            Token.Name.Entity: "bold ansigray",
            Token.Name.Exception: "bold ansibrightred",
            Token.Name.Function: "ansibrightblue",
            Token.Name.Function.Magic: "",
            Token.Name.Label: "ansibrightyellow",
            Token.Name.Namespace: "bold ansibrightblue",
            Token.Name.Other: "",
            Token.Name.Property: "",
            Token.Name.Tag: "bold ansigreen",
            Token.Name.Variable: "ansiblue",
            Token.Name.Variable.Class: "",
            Token.Name.Variable.Global: "",
            Token.Name.Variable.Instance: "",
            Token.Name.Variable.Magic: "",
            Token.Operator: "ansibrightblack",
            Token.Operator.Word: "bold ansimagenta",
            Token.Other: "",
            Token.Punctuation: "",
            Token.Scrollbar: "bg:ansibrightblack",
            Token.Scrollbar.Arrow: "bg:ansiblack ansiwhite bold",
            Token.Scrollbar.Button: "bg:ansiblack",
            Token.Text: "",
            Token.Text.Whitespace: "ansigray",
        },
    ),
    globals(),
    "DEFAULT_STYLE_DICT",
)<|MERGE_RESOLUTION|>--- conflicted
+++ resolved
@@ -64,15 +64,9 @@
     of tuples mapping the token to the string which has that color.
     These sub-strings maybe templates themselves.
     """
-<<<<<<< HEAD
-    if HAS_PYGMENTS and hasattr(builtins.__xonsh__, 'shell'):
+    if HAS_PYGMENTS and hasattr(builtins.__xonsh__, "shell"):
         styles = __xonsh__.shell.shell.styler.styles
-    elif hasattr(builtins.__xonsh__, 'shell'):
-=======
-    if HAS_PYGMENTS and hasattr(builtins, "__xonsh_shell__"):
-        styles = __xonsh_shell__.shell.styler.styles
-    elif hasattr(builtins, "__xonsh_shell__"):
->>>>>>> 7a6c3b8f
+    elif hasattr(builtins.__xonsh__, "shell"):
         styles = DEFAULT_STYLE_DICT
     else:
         styles = None

--- conflicted
+++ resolved
@@ -31,9 +31,4 @@
         If there are only whitespaces before current cursor position insert
         indent instead of autocompleting.
         """
-<<<<<<< HEAD
-        event.cli.current_buffer.insert_text(env.get('INDENT'))
-
-=======
-        event.cli.current_buffer.insert_text(env.get('INDENT', '    '))
->>>>>>> 880ada80
+        event.cli.current_buffer.insert_text(env.get('INDENT'))
# -*- coding: utf-8 -*-
"""The main xonsh script."""
import os
import sys
import enum
import argparse
import builtins
import contextlib
import signal
import traceback

from xonsh import __version__
from xonsh.timings import setup_timings
from xonsh.lazyasd import lazyobject
from xonsh.shell import Shell
from xonsh.pretty import pretty
from xonsh.execer import Execer
from xonsh.proc import HiddenCommandPipeline
from xonsh.jobs import ignore_sigtstp
from xonsh.tools import setup_win_unicode_console, print_color, to_bool_or_int
from xonsh.platform import HAS_PYGMENTS, ON_WINDOWS
from xonsh.codecache import run_script_with_cache, run_code_with_cache
from xonsh.xonfig import print_welcome_screen
from xonsh.lazyimps import pygments, pyghooks
from xonsh.imphooks import install_import_hooks
from xonsh.events import events
<<<<<<< HEAD
from xonsh.environ import xonshrc_context
from xonsh.built_ins import XonshSession
=======
from xonsh.environ import xonshrc_context, make_args_env
from xonsh.xontribs import xontribs_load
>>>>>>> 7a6c3b8f


events.transmogrify("on_post_init", "LoadEvent")
events.doc(
    "on_post_init",
    """
on_post_init() -> None

Fired after all initialization is finished and we're ready to do work.

NOTE: This is fired before the wizard is automatically started.
""",
)

events.transmogrify("on_exit", "LoadEvent")
events.doc(
    "on_exit",
    """
on_exit() -> None

Fired after all commands have been executed, before tear-down occurs.

NOTE: All the caveats of the ``atexit`` module also apply to this event.
""",
)


events.transmogrify("on_pre_cmdloop", "LoadEvent")
events.doc(
    "on_pre_cmdloop",
    """
on_pre_cmdloop() -> None

Fired just before the command loop is started, if it is.
""",
)

events.transmogrify("on_post_cmdloop", "LoadEvent")
events.doc(
    "on_post_cmdloop",
    """
on_post_cmdloop() -> None

Fired just after the command loop finishes, if it is.

NOTE: All the caveats of the ``atexit`` module also apply to this event.
""",
)

events.transmogrify("on_pre_rc", "LoadEvent")
events.doc(
    "on_pre_rc",
    """
on_pre_rc() -> None

Fired just before rc files are loaded, if they are.
""",
)

events.transmogrify("on_post_rc", "LoadEvent")
events.doc(
    "on_post_rc",
    """
on_post_rc() -> None

Fired just after rc files are loaded, if they are.
""",
)


def get_setproctitle():
    """Proxy function for loading process title"""
    try:
        from setproctitle import setproctitle as spt
    except ImportError:
        return
    return spt


def path_argument(s):
    """Return a path only if the path is actually legal

    This is very similar to argparse.FileType, except that it doesn't return
    an open file handle, but rather simply validates the path."""

    s = os.path.abspath(os.path.expanduser(s))
    if not os.path.isfile(s):
        msg = "{0!r} must be a valid path to a file".format(s)
        raise argparse.ArgumentTypeError(msg)
    return s


@lazyobject
def parser():
    p = argparse.ArgumentParser(description="xonsh", add_help=False)
    p.add_argument(
        "-h",
        "--help",
        dest="help",
        action="store_true",
        default=False,
        help="show help and exit",
    )
    p.add_argument(
        "-V",
        "--version",
        dest="version",
        action="store_true",
        default=False,
        help="show version information and exit",
    )
    p.add_argument(
        "-c",
        help="Run a single command and exit",
        dest="command",
        required=False,
        default=None,
    )
    p.add_argument(
        "-i",
        "--interactive",
        help="force running in interactive mode",
        dest="force_interactive",
        action="store_true",
        default=False,
    )
    p.add_argument(
        "-l",
        "--login",
        help="run as a login shell",
        dest="login",
        action="store_true",
        default=False,
    )
    p.add_argument(
        "--config-path",
        help="DEPRECATED: static configuration files may now be used "
        "in the XONSHRC file list, see the --rc option.",
        dest="config_path",
        default=None,
        type=path_argument,
    )
    p.add_argument(
        "--rc",
        help="The xonshrc files to load, these may be either xonsh "
        "files or JSON-based static configuration files.",
        dest="rc",
        nargs="+",
        type=path_argument,
        default=None,
    )
    p.add_argument(
        "--no-rc",
        help="Do not load the .xonshrc files",
        dest="norc",
        action="store_true",
        default=False,
    )
    p.add_argument(
        "--no-script-cache",
        help="Do not cache scripts as they are run",
        dest="scriptcache",
        action="store_false",
        default=True,
    )
    p.add_argument(
        "--cache-everything",
        help="Use a cache, even for interactive commands",
        dest="cacheall",
        action="store_true",
        default=False,
    )
    p.add_argument(
        "-D",
        dest="defines",
        help="define an environment variable, in the form of "
        "-DNAME=VAL. May be used many times.",
        metavar="ITEM",
        action="append",
        default=None,
    )
    p.add_argument(
        "--shell-type",
        help="What kind of shell should be used. "
        "Possible options: readline, prompt_toolkit, random. "
        "Warning! If set this overrides $SHELL_TYPE variable.",
        dest="shell_type",
        choices=tuple(Shell.shell_type_aliases.keys()),
        default=None,
    )
    p.add_argument(
        "--timings",
        help="Prints timing information before the prompt is shown. "
        "This is useful while tracking down performance issues "
        "and investigating startup times.",
        dest="timings",
        action="store_true",
        default=None,
    )
    p.add_argument(
        "file",
        metavar="script-file",
        help="If present, execute the script in script-file" " and exit",
        nargs="?",
        default=None,
    )
    p.add_argument(
        "args",
        metavar="args",
        help="Additional arguments to the script specified " "by script-file",
        nargs=argparse.REMAINDER,
        default=[],
    )
    return p


def _pprint_displayhook(value):
    if value is None:
        return
    builtins._ = None  # Set '_' to None to avoid recursion
    if isinstance(value, HiddenCommandPipeline):
        builtins._ = value
        return
<<<<<<< HEAD
    env = builtins.__xonsh__.env
    if env.get('PRETTY_PRINT_RESULTS'):
=======
    env = builtins.__xonsh_env__
    if env.get("PRETTY_PRINT_RESULTS"):
>>>>>>> 7a6c3b8f
        printed_val = pretty(value)
    else:
        printed_val = repr(value)
    if HAS_PYGMENTS and env.get("COLOR_RESULTS"):
        tokens = list(pygments.lex(printed_val, lexer=pyghooks.XonshLexer()))
        print_color(tokens)
    else:
        print(printed_val)  # black & white case
    builtins._ = value


class XonshMode(enum.Enum):
    single_command = 0
    script_from_file = 1
    script_from_stdin = 2
    interactive = 3


def start_services(shell_kwargs, args):
    """Starts up the essential services in the proper order.
    This returns the environment instance as a convenience.
    """
    install_import_hooks()
    # create execer, which loads builtins
    ctx = shell_kwargs.get("ctx", {})
    debug = to_bool_or_int(os.getenv("XONSH_DEBUG", "0"))
    events.on_timingprobe.fire(name="pre_execer_init")
    execer = Execer(
        xonsh_ctx=ctx,
        debug_level=debug,
        scriptcache=shell_kwargs.get("scriptcache", True),
        cacheall=shell_kwargs.get("cacheall", False),
    )
    events.on_timingprobe.fire(name="post_execer_init")
    # load rc files
<<<<<<< HEAD
    login = shell_kwargs.get('login', True)
    env = builtins.__xonsh__.env
    rc = shell_kwargs.get('rc', None)
    rc = env.get('XONSHRC') if rc is None else rc
=======
    login = shell_kwargs.get("login", True)
    env = builtins.__xonsh_env__
    rc = shell_kwargs.get("rc", None)
    rc = env.get("XONSHRC") if rc is None else rc
>>>>>>> 7a6c3b8f
    if args.mode != XonshMode.interactive and not args.force_interactive:
        #  Don't load xonshrc if not interactive shell
        rc = None
    events.on_pre_rc.fire()
    xonshrc_context(rcfiles=rc, execer=execer, ctx=ctx, env=env, login=login)
    events.on_post_rc.fire()
    # create shell
<<<<<<< HEAD
    builtins.__xonsh__.shell = Shell(execer=execer, **shell_kwargs)
    ctx['__name__'] = '__main__'
=======
    builtins.__xonsh_shell__ = Shell(execer=execer, **shell_kwargs)
    ctx["__name__"] = "__main__"
>>>>>>> 7a6c3b8f
    return env


def premain(argv=None):
    """Setup for main xonsh entry point. Returns parsed arguments."""
    if argv is None:
        argv = sys.argv[1:]
    setup_timings()
    setproctitle = get_setproctitle()
    if setproctitle is not None:
<<<<<<< HEAD
        setproctitle(' '.join(['xonsh'] + argv))
    builtins.__xonsh__ = XonshSession()
=======
        setproctitle(" ".join(["xonsh"] + argv))
    builtins.__xonsh_ctx__ = {}
>>>>>>> 7a6c3b8f
    args = parser.parse_args(argv)
    if args.help:
        parser.print_help()
        parser.exit()
    if args.version:
        version = "/".join(("xonsh", __version__))
        print(version)
        parser.exit()
<<<<<<< HEAD
    shell_kwargs = {'shell_type': args.shell_type,
                    'completer': False,
                    'login': False,
                    'scriptcache': args.scriptcache,
                    'cacheall': args.cacheall,
                    'ctx': builtins.__xonsh__.ctx}
=======
    shell_kwargs = {
        "shell_type": args.shell_type,
        "completer": False,
        "login": False,
        "scriptcache": args.scriptcache,
        "cacheall": args.cacheall,
        "ctx": builtins.__xonsh_ctx__,
    }
>>>>>>> 7a6c3b8f
    if args.login:
        shell_kwargs["login"] = True
    if args.norc:
        shell_kwargs["rc"] = ()
    elif args.rc:
        shell_kwargs["rc"] = args.rc
    setattr(sys, "displayhook", _pprint_displayhook)
    if args.command is not None:
        args.mode = XonshMode.single_command
        shell_kwargs["shell_type"] = "none"
    elif args.file is not None:
        args.mode = XonshMode.script_from_file
        shell_kwargs["shell_type"] = "none"
    elif not sys.stdin.isatty() and not args.force_interactive:
        args.mode = XonshMode.script_from_stdin
        shell_kwargs["shell_type"] = "none"
    else:
        args.mode = XonshMode.interactive
        shell_kwargs["completer"] = True
        shell_kwargs["login"] = True
    env = start_services(shell_kwargs, args)
    env["XONSH_LOGIN"] = shell_kwargs["login"]
    if args.defines is not None:
        env.update([x.split("=", 1) for x in args.defines])
    env["XONSH_INTERACTIVE"] = args.force_interactive or (
        args.mode == XonshMode.interactive
    )
    if ON_WINDOWS:
        setup_win_unicode_console(env.get("WIN_UNICODE_CONSOLE", True))
    return args


def _failback_to_other_shells(args, err):
    # only failback for interactive shell; if we cannot tell, treat it
    # as an interactive one for safe.
    if hasattr(args, "mode") and args.mode != XonshMode.interactive:
        raise err
    foreign_shell = None
    shells_file = "/etc/shells"
    if not os.path.exists(shells_file):
        # right now, it will always break here on Windows
        raise err
    excluded_list = ["xonsh", "screen"]
    with open(shells_file) as f:
        for line in f:
            line = line.strip()
            if not line or line.startswith("#"):
                continue
            if "/" not in line:
                continue
            _, shell = line.rsplit("/", 1)
            if shell in excluded_list:
                continue
            if not os.path.exists(line):
                continue
            foreign_shell = line
            break
    if foreign_shell:
        traceback.print_exc()
        print("Xonsh encountered an issue during launch", file=sys.stderr)
        print("Failback to {}".format(foreign_shell), file=sys.stderr)
        os.execlp(foreign_shell, foreign_shell)
    else:
        raise err


def main(argv=None):
    args = None
    try:
        args = premain(argv)
        return main_xonsh(args)
    except Exception as err:
        _failback_to_other_shells(args, err)


def main_xonsh(args):
    """Main entry point for xonsh cli."""
    if not ON_WINDOWS:

        def func_sig_ttin_ttou(n, f):
            pass

        signal.signal(signal.SIGTTIN, func_sig_ttin_ttou)
        signal.signal(signal.SIGTTOU, func_sig_ttin_ttou)

    events.on_post_init.fire()
    env = builtins.__xonsh__.env
    shell = builtins.__xonsh__.shell
    try:
        if args.mode == XonshMode.interactive:
            # enter the shell
            env["XONSH_INTERACTIVE"] = True
            ignore_sigtstp()
            if env["XONSH_INTERACTIVE"] and not any(
                os.path.isfile(i) for i in env["XONSHRC"]
            ):
                print_welcome_screen()
            events.on_pre_cmdloop.fire()
            try:
                shell.shell.cmdloop()
            finally:
                events.on_post_cmdloop.fire()
        elif args.mode == XonshMode.single_command:
            # run a single command and exit
            run_code_with_cache(args.command.lstrip(), shell.execer, mode="single")
        elif args.mode == XonshMode.script_from_file:
            # run a script contained in a file
            path = os.path.abspath(os.path.expanduser(args.file))
            if os.path.isfile(path):
                sys.argv = [args.file] + args.args
                env.update(make_args_env())  # $ARGS is not sys.argv
                env["XONSH_SOURCE"] = path
                shell.ctx.update({"__file__": args.file, "__name__": "__main__"})
                run_script_with_cache(
                    args.file, shell.execer, glb=shell.ctx, loc=None, mode="exec"
                )
            else:
                print("xonsh: {0}: No such file or directory.".format(args.file))
        elif args.mode == XonshMode.script_from_stdin:
            # run a script given on stdin
            code = sys.stdin.read()
            run_code_with_cache(
                code, shell.execer, glb=shell.ctx, loc=None, mode="exec"
            )
    finally:
        events.on_exit.fire()
    postmain(args)


def postmain(args=None):
    """Teardown for main xonsh entry point, accepts parsed arguments."""
    if ON_WINDOWS:
        setup_win_unicode_console(enable=False)
<<<<<<< HEAD
    if hasattr(builtins.__xonsh__, 'shell'):
        del builtins.__xonsh__.shell
=======
    if hasattr(builtins, "__xonsh_shell__"):
        del builtins.__xonsh_shell__
>>>>>>> 7a6c3b8f


@contextlib.contextmanager
def main_context(argv=None):
    """Generator that runs pre- and post-main() functions. This has two iterations.
    The first yields the shell. The second returns None but cleans
    up the shell.
    """
    args = premain(argv)
    yield builtins.__xonsh__.shell
    postmain(args)


def setup(
    ctx=None,
    shell_type="none",
    env=(("RAISE_SUBPROC_ERROR", True),),
    aliases=(),
    xontribs=(),
    threadable_predictors=(),
):
    """Starts up a new xonsh shell. Calling this in function in another
    packages __init__.py will allow xonsh to be fully used in the
    package in headless or headed mode. This function is primarily indended to
    make starting up xonsh for 3rd party packages easier.

    Parameters
    ----------
    ctx : dict-like or None, optional
        The xonsh context to start with. If None, an empty dictionary
        is provided.
    shell_type : str, optional
        The type of shell to start. By default this is 'none', indicating
        we should start in headless mode.
    env : dict-like, optional
        Environment to update the current environment with after the shell
        has been initialized.
    aliases : dict-like, optional
        Aliases to add after the shell has been initialized.
    xontribs : iterable of str, optional
        Xontrib names to load.
    threadable_predictors : dict-like, optional
        Threadable predictors to start up with. These overide the defaults.
    """
    ctx = {} if ctx is None else ctx
    # setup xonsh ctx and execer
<<<<<<< HEAD
    builtins.__xonsh__.ctx = ctx
    builtins.__xonsh__.execer = Execer(xonsh_ctx=ctx)
    builtins.__xonsh__.shell = Shell(builtins.__xonsh__.execer,
                                     ctx=ctx,
                                     shell_type='none')
    builtins.__xonsh__.env.update(env)
    install_import_hooks()
=======
    builtins.__xonsh_ctx__ = ctx
    builtins.__xonsh_execer__ = Execer(xonsh_ctx=ctx)
    builtins.__xonsh_shell__ = Shell(
        builtins.__xonsh_execer__, ctx=ctx, shell_type=shell_type
    )
    builtins.__xonsh_env__.update(env)
    install_import_hooks()
    builtins.aliases.update(aliases)
    if xontribs:
        xontribs_load(xontribs)
    tp = builtins.__xonsh_commands_cache__.threadable_predictors
    tp.update(threadable_predictors)
>>>>>>> 7a6c3b8f
<|MERGE_RESOLUTION|>--- conflicted
+++ resolved
@@ -24,13 +24,8 @@
 from xonsh.lazyimps import pygments, pyghooks
 from xonsh.imphooks import install_import_hooks
 from xonsh.events import events
-<<<<<<< HEAD
 from xonsh.environ import xonshrc_context
 from xonsh.built_ins import XonshSession
-=======
-from xonsh.environ import xonshrc_context, make_args_env
-from xonsh.xontribs import xontribs_load
->>>>>>> 7a6c3b8f
 
 
 events.transmogrify("on_post_init", "LoadEvent")
@@ -254,13 +249,8 @@
     if isinstance(value, HiddenCommandPipeline):
         builtins._ = value
         return
-<<<<<<< HEAD
     env = builtins.__xonsh__.env
-    if env.get('PRETTY_PRINT_RESULTS'):
-=======
-    env = builtins.__xonsh_env__
     if env.get("PRETTY_PRINT_RESULTS"):
->>>>>>> 7a6c3b8f
         printed_val = pretty(value)
     else:
         printed_val = repr(value)
@@ -296,17 +286,10 @@
     )
     events.on_timingprobe.fire(name="post_execer_init")
     # load rc files
-<<<<<<< HEAD
-    login = shell_kwargs.get('login', True)
+    login = shell_kwargs.get("login", True)
     env = builtins.__xonsh__.env
-    rc = shell_kwargs.get('rc', None)
-    rc = env.get('XONSHRC') if rc is None else rc
-=======
-    login = shell_kwargs.get("login", True)
-    env = builtins.__xonsh_env__
     rc = shell_kwargs.get("rc", None)
     rc = env.get("XONSHRC") if rc is None else rc
->>>>>>> 7a6c3b8f
     if args.mode != XonshMode.interactive and not args.force_interactive:
         #  Don't load xonshrc if not interactive shell
         rc = None
@@ -314,13 +297,8 @@
     xonshrc_context(rcfiles=rc, execer=execer, ctx=ctx, env=env, login=login)
     events.on_post_rc.fire()
     # create shell
-<<<<<<< HEAD
     builtins.__xonsh__.shell = Shell(execer=execer, **shell_kwargs)
-    ctx['__name__'] = '__main__'
-=======
-    builtins.__xonsh_shell__ = Shell(execer=execer, **shell_kwargs)
     ctx["__name__"] = "__main__"
->>>>>>> 7a6c3b8f
     return env
 
 
@@ -331,13 +309,8 @@
     setup_timings()
     setproctitle = get_setproctitle()
     if setproctitle is not None:
-<<<<<<< HEAD
-        setproctitle(' '.join(['xonsh'] + argv))
+        setproctitle(" ".join(["xonsh"] + argv))
     builtins.__xonsh__ = XonshSession()
-=======
-        setproctitle(" ".join(["xonsh"] + argv))
-    builtins.__xonsh_ctx__ = {}
->>>>>>> 7a6c3b8f
     args = parser.parse_args(argv)
     if args.help:
         parser.print_help()
@@ -346,23 +319,14 @@
         version = "/".join(("xonsh", __version__))
         print(version)
         parser.exit()
-<<<<<<< HEAD
-    shell_kwargs = {'shell_type': args.shell_type,
-                    'completer': False,
-                    'login': False,
-                    'scriptcache': args.scriptcache,
-                    'cacheall': args.cacheall,
-                    'ctx': builtins.__xonsh__.ctx}
-=======
     shell_kwargs = {
         "shell_type": args.shell_type,
         "completer": False,
         "login": False,
         "scriptcache": args.scriptcache,
         "cacheall": args.cacheall,
-        "ctx": builtins.__xonsh_ctx__,
+        "ctx": builtins.__xonsh__.ctx,
     }
->>>>>>> 7a6c3b8f
     if args.login:
         shell_kwargs["login"] = True
     if args.norc:
@@ -496,13 +460,8 @@
     """Teardown for main xonsh entry point, accepts parsed arguments."""
     if ON_WINDOWS:
         setup_win_unicode_console(enable=False)
-<<<<<<< HEAD
-    if hasattr(builtins.__xonsh__, 'shell'):
+    if hasattr(builtins.__xonsh__, "shell"):
         del builtins.__xonsh__.shell
-=======
-    if hasattr(builtins, "__xonsh_shell__"):
-        del builtins.__xonsh_shell__
->>>>>>> 7a6c3b8f
 
 
 @contextlib.contextmanager
@@ -549,25 +508,15 @@
     """
     ctx = {} if ctx is None else ctx
     # setup xonsh ctx and execer
-<<<<<<< HEAD
     builtins.__xonsh__.ctx = ctx
     builtins.__xonsh__.execer = Execer(xonsh_ctx=ctx)
-    builtins.__xonsh__.shell = Shell(builtins.__xonsh__.execer,
-                                     ctx=ctx,
-                                     shell_type='none')
+    builtins.__xonsh__.shell = Shell(
+        builtins.__xonsh__.execer, ctx=ctx, shell_type="none"
+    )
     builtins.__xonsh__.env.update(env)
-    install_import_hooks()
-=======
-    builtins.__xonsh_ctx__ = ctx
-    builtins.__xonsh_execer__ = Execer(xonsh_ctx=ctx)
-    builtins.__xonsh_shell__ = Shell(
-        builtins.__xonsh_execer__, ctx=ctx, shell_type=shell_type
-    )
-    builtins.__xonsh_env__.update(env)
     install_import_hooks()
     builtins.aliases.update(aliases)
     if xontribs:
         xontribs_load(xontribs)
     tp = builtins.__xonsh_commands_cache__.threadable_predictors
-    tp.update(threadable_predictors)
->>>>>>> 7a6c3b8f
+    tp.update(threadable_predictors)
# -*- coding: utf-8 -*-
"""Tests the xonsh lexer."""
import os
import pathlib
from tempfile import TemporaryDirectory
import stat

import pytest

from xonsh.platform import ON_WINDOWS
from xonsh.lexer import Lexer

from xonsh.tools import (
    EnvPath, always_false, always_true, argvquote,
    bool_or_int_to_str, bool_to_str, check_for_partial_string,
    dynamic_cwd_tuple_to_str, ensure_int_or_slice, ensure_string,
    env_path_to_str, escape_windows_cmd_string, executables_in,
    expand_case_matching, find_next_break, is_bool, is_bool_or_int,
    is_callable, is_dynamic_cwd_width, is_env_path, is_float, is_int,
    is_int_as_str, is_logfile_opt, is_slice_as_str, is_string,
    is_string_or_callable, logfile_opt_to_str, str_to_env_path,
    subexpr_from_unbalanced, subproc_toks, to_bool, to_bool_or_int,
    to_dynamic_cwd_tuple, to_logfile_opt, pathsep_to_set, set_to_pathsep,
    is_string_seq, pathsep_to_seq, seq_to_pathsep, is_nonstring_seq_of_strings,
    pathsep_to_upper_seq, seq_to_upper_pathsep,
    )
<<<<<<< HEAD

from tools import xonsh_env
=======
from xonsh.commands_cache import CommandsCache

from tools import mock_xonsh_env
>>>>>>> 3d910661

LEXER = Lexer()
LEXER.build()

INDENT = '    '

TOOLS_ENV = {'EXPAND_ENV_VARS': True, 'XONSH_ENCODING_ERRORS':'strict'}
ENCODE_ENV_ONLY = {'XONSH_ENCODING_ERRORS': 'strict'}
PATHEXT_ENV = {'PATHEXT': ['.COM', '.EXE', '.BAT']}

def test_subproc_toks_x():
    exp = '![x]'
    obs = subproc_toks('x', lexer=LEXER, returnline=True)
    assert (exp == obs)


def test_subproc_toks_ls_l():
    exp = '![ls -l]'
    obs = subproc_toks('ls -l', lexer=LEXER, returnline=True)
    assert (exp == obs)


def test_subproc_toks_git():
    s = 'git commit -am "hello doc"'
    exp = '![{0}]'.format(s)
    obs = subproc_toks(s, lexer=LEXER, returnline=True)
    assert (exp == obs)


def test_subproc_toks_git_semi():
    s = 'git commit -am "hello doc"'
    exp = '![{0}];'.format(s)
    obs = subproc_toks(s + ';', lexer=LEXER, returnline=True)
    assert (exp == obs)


def test_subproc_toks_git_nl():
    s = 'git commit -am "hello doc"'
    exp = '![{0}]\n'.format(s)
    obs = subproc_toks(s + '\n', lexer=LEXER, returnline=True)
    assert (exp == obs)


def test_subproc_toks_indent_ls():
    s = 'ls -l'
    exp = INDENT + '![{0}]'.format(s)
    obs = subproc_toks(INDENT + s, mincol=len(INDENT), lexer=LEXER,
                       returnline=True)
    assert (exp == obs)


def test_subproc_toks_indent_ls_nl():
    s = 'ls -l'
    exp = INDENT + '![{0}]\n'.format(s)
    obs = subproc_toks(INDENT + s + '\n', mincol=len(INDENT), lexer=LEXER,
                       returnline=True)
    assert (exp == obs)


def test_subproc_toks_indent_ls_no_min():
    s = 'ls -l'
    exp = INDENT + '![{0}]'.format(s)
    obs = subproc_toks(INDENT + s, lexer=LEXER, returnline=True)
    assert (exp == obs)


def test_subproc_toks_indent_ls_no_min_nl():
    s = 'ls -l'
    exp = INDENT + '![{0}]\n'.format(s)
    obs = subproc_toks(INDENT + s + '\n', lexer=LEXER, returnline=True)
    assert (exp == obs)


def test_subproc_toks_indent_ls_no_min_semi():
    s = 'ls'
    exp = INDENT + '![{0}];'.format(s)
    obs = subproc_toks(INDENT + s + ';', lexer=LEXER, returnline=True)
    assert (exp == obs)


def test_subproc_toks_indent_ls_no_min_semi_nl():
    s = 'ls'
    exp = INDENT + '![{0}];\n'.format(s)
    obs = subproc_toks(INDENT + s + ';\n', lexer=LEXER, returnline=True)
    assert (exp == obs)


def test_subproc_toks_ls_comment():
    s = 'ls -l'
    com = '  # lets list'
    exp = '![{0}]{1}'.format(s, com)
    obs = subproc_toks(s + com, lexer=LEXER, returnline=True)
    assert (exp == obs)


def test_subproc_toks_ls_42_comment():
    s = 'ls 42'
    com = '  # lets list'
    exp = '![{0}]{1}'.format(s, com)
    obs = subproc_toks(s + com, lexer=LEXER, returnline=True)
    assert (exp == obs)


def test_subproc_toks_ls_str_comment():
    s = 'ls "wakka"'
    com = '  # lets list'
    exp = '![{0}]{1}'.format(s, com)
    obs = subproc_toks(s + com, lexer=LEXER, returnline=True)
    assert (exp == obs)


def test_subproc_toks_indent_ls_comment():
    ind = '    '
    s = 'ls -l'
    com = '  # lets list'
    exp = '{0}![{1}]{2}'.format(ind, s, com)
    obs = subproc_toks(ind + s + com, lexer=LEXER, returnline=True)
    assert (exp == obs)


def test_subproc_toks_indent_ls_str():
    ind = '    '
    s = 'ls "wakka"'
    com = '  # lets list'
    exp = '{0}![{1}]{2}'.format(ind, s, com)
    obs = subproc_toks(ind + s + com, lexer=LEXER, returnline=True)
    assert (exp == obs)


def test_subproc_toks_ls_l_semi_ls_first():
    lsdl = 'ls -l'
    ls = 'ls'
    s = '{0}; {1}'.format(lsdl, ls)
    exp = '![{0}]; {1}'.format(lsdl, ls)
    obs = subproc_toks(s, lexer=LEXER, maxcol=6, returnline=True)
    assert (exp == obs)


def test_subproc_toks_ls_l_semi_ls_second():
    lsdl = 'ls -l'
    ls = 'ls'
    s = '{0}; {1}'.format(lsdl, ls)
    exp = '{0}; ![{1}]'.format(lsdl, ls)
    obs = subproc_toks(s, lexer=LEXER, mincol=7, returnline=True)
    assert (exp == obs)


def test_subproc_toks_hello_mom_first():
    fst = "echo 'hello'"
    sec = "echo 'mom'"
    s = '{0}; {1}'.format(fst, sec)
    exp = '![{0}]; {1}'.format(fst, sec)
    obs = subproc_toks(s, lexer=LEXER, maxcol=len(fst)+1, returnline=True)
    assert (exp == obs)


def test_subproc_toks_hello_mom_second():
    fst = "echo 'hello'"
    sec = "echo 'mom'"
    s = '{0}; {1}'.format(fst, sec)
    exp = '{0}; ![{1}]'.format(fst, sec)
    obs = subproc_toks(s, lexer=LEXER, mincol=len(fst), returnline=True)
    assert (exp == obs)


def test_subproc_toks_comment():
    exp = None
    obs = subproc_toks('# I am a comment', lexer=LEXER, returnline=True)
    assert (exp == obs)


def test_subproc_toks_not():
    exp = 'not ![echo mom]'
    obs = subproc_toks('not echo mom', lexer=LEXER, returnline=True)
    assert (exp == obs)


def test_subproc_toks_paren():
    exp = '(![echo mom])'
    obs = subproc_toks('(echo mom)', lexer=LEXER, returnline=True)
    assert (exp == obs)


def test_subproc_toks_paren_ws():
    exp = '(![echo mom])  '
    obs = subproc_toks('(echo mom)  ', lexer=LEXER, returnline=True)
    assert (exp == obs)


def test_subproc_toks_not_paren():
    exp = 'not (![echo mom])'
    obs = subproc_toks('not (echo mom)', lexer=LEXER, returnline=True)
    assert (exp == obs)


def test_subproc_toks_and_paren():
    exp = 'True and (![echo mom])'
    obs = subproc_toks('True and (echo mom)', lexer=LEXER, returnline=True)
    assert (exp == obs)


def test_subproc_toks_paren_and_paren():
    exp = '(![echo a]) and (echo b)'
    obs = subproc_toks('(echo a) and (echo b)', maxcol=9, lexer=LEXER, returnline=True)
    assert (exp == obs)


def test_subproc_toks_semicolon_only():
    exp = None
    obs = subproc_toks(';', lexer=LEXER, returnline=True)
    assert (exp == obs)


def test_subproc_toks_pyeval():
    s = 'echo @(1+1)'
    exp = '![{0}]'.format(s)
    obs = subproc_toks(s, lexer=LEXER, returnline=True)
    assert (exp == obs)


def test_subproc_toks_twopyeval():
    s = 'echo @(1+1) @(40 + 2)'
    exp = '![{0}]'.format(s)
    obs = subproc_toks(s, lexer=LEXER, returnline=True)
    assert (exp == obs)


def test_subproc_toks_pyeval_parens():
    s = 'echo @(1+1)'
    inp = '({0})'.format(s)
    exp = '(![{0}])'.format(s)
    obs = subproc_toks(inp, lexer=LEXER, returnline=True)
    assert (exp == obs)


def test_subproc_toks_twopyeval_parens():
    s = 'echo @(1+1) @(40+2)'
    inp = '({0})'.format(s)
    exp = '(![{0}])'.format(s)
    obs = subproc_toks(inp, lexer=LEXER, returnline=True)
    assert (exp == obs)


def test_subproc_toks_pyeval_nested():
    s = 'echo @(min(1, 42))'
    exp = '![{0}]'.format(s)
    obs = subproc_toks(s, lexer=LEXER, returnline=True)
    assert (exp == obs)


def test_subproc_toks_pyeval_nested_parens():
    s = 'echo @(min(1, 42))'
    inp = '({0})'.format(s)
    exp = '(![{0}])'.format(s)
    obs = subproc_toks(inp, lexer=LEXER, returnline=True)
    assert (exp == obs)


def test_subproc_toks_capstdout():
    s = 'echo $(echo bat)'
    exp = '![{0}]'.format(s)
    obs = subproc_toks(s, lexer=LEXER, returnline=True)
    assert (exp == obs)


def test_subproc_toks_capproc():
    s = 'echo !(echo bat)'
    exp = '![{0}]'.format(s)
    obs = subproc_toks(s, lexer=LEXER, returnline=True)
    assert (exp == obs)


def test_subproc_toks_pyeval_redirect():
    s = 'echo @("foo") > bar'
    inp = '{0}'.format(s)
    exp = '![{0}]'.format(s)
    obs = subproc_toks(inp, lexer=LEXER, returnline=True)
    assert (exp == obs)


@pytest.mark.parametrize('inp, exp', [
    ('f(x.', 'x.'),
    ('f(1,x.', 'x.'),
    ('f((1,10),x.y', 'x.y'),
])
def test_subexpr_from_unbalanced_parens(inp, exp):
    obs = subexpr_from_unbalanced(inp, '(', ')')
    assert exp == obs


@pytest.mark.parametrize('line, mincol, exp', [
    ('ls && echo a', 0, 4),
    ('ls && echo a', 6, None),
    ('ls && echo a || echo b', 6, 14),
    ('(ls) && echo a', 1, 4),
    ('not ls && echo a', 0, 8),
    ('not (ls) && echo a', 0, 8),
])
def test_find_next_break(line, mincol, exp):
    obs = find_next_break(line, mincol=mincol, lexer=LEXER)
    assert exp == obs


@pytest.mark.parametrize('inp, exp', [
    (42, True),
    (42.0, False),
    ('42', False),
    ('42.0', False),
    ([42], False),
    ([], False),
    (None, False),
    ('', False)
])
def test_is_int(inp, exp):
    obs = is_int(inp)
    assert exp == obs


@pytest.mark.parametrize('inp, exp', [
    ('42', True),
    ('42.0', False),
    (42, False),
    ([42], False),
    ([], False),
    (None, False),
    ('', False),
    (False, False),
    (True, False),
])
def test_is_int_as_str(inp, exp):
    obs = is_int_as_str(inp)
    assert exp == obs


@pytest.mark.parametrize('inp, exp', [
    (42.0, True),
    (42.000101010010101010101001010101010001011100001101101011100, True),
    (42, False),
    ('42', False),
    ('42.0', False),
    ([42], False),
    ([], False),
    (None, False),
    ('', False),
    (False, False),
    (True, False),
])
def test_is_float(inp, exp):
    obs = is_float(inp)
    assert exp == obs


@pytest.mark.parametrize('inp, exp', [
    (42, False),
    (None, False),
    ('42', False),
    ('-42', False),
    (slice(1,2,3), False),
    ([], False),
    (False, False),
    (True, False),
    ('1:2:3', True),
    ('1::3', True),
    ('1:', True),
    (':', True),
    ('[1:2:3]', True),
    ('(1:2:3)', True),
    ('r', False),
    ('r:11', False),
])
def test_is_slice_as_str(inp, exp):
    obs = is_slice_as_str(inp)
    assert exp == obs


def test_is_string_true():
    assert is_string('42.0')

def test_is_string_false():
    assert not is_string(42.0)


def test_is_callable_true():
    assert is_callable(lambda: 42.0)

def test_is_callable_false():
    assert not is_callable(42.0)


@pytest.mark.parametrize('inp', ['42.0', lambda: 42.0])
def test_is_string_or_callable_true(inp):
    assert is_string_or_callable(inp)

def test_is_string_or_callable_false():
    assert not is_string(42.0)


@pytest.mark.parametrize('inp', [42, '42'])
def test_always_true(inp):
    assert always_true(inp)


@pytest.mark.parametrize('inp', [42, '42'])
def test_always_false(inp):
    assert not always_false(inp)


@pytest.mark.parametrize('inp, exp', [(42, '42'), ('42', '42'),])
def test_ensure_string(inp, exp):
    obs = ensure_string(inp)
    assert exp == obs

@pytest.mark.parametrize('inp, exp', [
    ('', set()),
    ('a', {'a'}),
    (os.pathsep.join(['a', 'b']), {'a', 'b'}),
    (os.pathsep.join(['a', 'b', 'c']), {'a', 'b', 'c'}),
])
def test_pathsep_to_set(inp, exp):
    obs = pathsep_to_set(inp)
    assert exp == obs


@pytest.mark.parametrize('inp, exp', [
    (set(), ''),
    ({'a'}, 'a'),
    ({'a', 'b'}, os.pathsep.join(['a', 'b'])),
    ({'a', 'b', 'c'}, os.pathsep.join(['a', 'b', 'c'])),
])
def test_set_to_pathsep(inp, exp):
    obs = set_to_pathsep(inp, sort=(len(inp) > 1))
    assert exp == obs


@pytest.mark.parametrize('inp', ['42.0', ['42.0']])
def test_is_string_seq_true(inp):
    assert is_string_seq(inp)

def test_is_string_seq_false():
    assert not is_string_seq([42.0])


def test_is_nonstring_seq_of_strings_true():
    assert is_nonstring_seq_of_strings(['42.0'])

@pytest.mark.parametrize('inp', ['42.0', [42.0]] )
def test_is_nonstring_seq_of_strings_false(inp):
    assert not is_nonstring_seq_of_strings(inp)


@pytest.mark.parametrize('inp, exp', [
    ('', []),
    ('a', ['a']),
    (os.pathsep.join(['a', 'b']), ['a', 'b']),
    (os.pathsep.join(['a', 'b', 'c']), ['a', 'b', 'c']),
])
def test_pathsep_to_seq(inp, exp):
    obs = pathsep_to_seq(inp)
    assert exp == obs


@pytest.mark.parametrize('inp, exp', [
    ([], ''),
    (['a'], 'a'),
    (['a', 'b'], os.pathsep.join(['a', 'b'])),
    (['a', 'b', 'c'], os.pathsep.join(['a', 'b', 'c'])),
])
def test_seq_to_pathsep(inp, exp):
    obs = seq_to_pathsep(inp)
    assert exp == obs


@pytest.mark.parametrize('inp, exp', [
    ('', []),
    ('a', ['A']),
    (os.pathsep.join(['a', 'B']), ['A', 'B']),
    (os.pathsep.join(['A', 'b', 'c']), ['A', 'B', 'C']),
])
def test_pathsep_to_upper_seq(inp, exp):
    obs = pathsep_to_upper_seq(inp)
    assert exp == obs


def test_seq_to_upper_pathsep():
    cases = [
        ([], ''),
        (['a'], 'A'),
        (['a', 'b'], os.pathsep.join(['A', 'B'])),
        (['a', 'B', 'c'], os.pathsep.join(['A', 'B', 'C'])),
        ]
    for inp, exp in cases:
        obs = seq_to_upper_pathsep(inp)
        assert exp == obs




def test_is_env_path():
    cases = [
        ('/home/wakka', False),
        (['/home/jawaka'], False),
        (EnvPath(['/home/jawaka']), True),
        (EnvPath(['jawaka']), True),
        (EnvPath(b'jawaka:wakka'), True),
        ]
    for inp, exp in cases:
        obs = is_env_path(inp)
        assert exp == obs


def test_str_to_env_path():
    cases = [
        ('/home/wakka', ['/home/wakka']),
        ('/home/wakka' + os.pathsep + '/home/jawaka',
         ['/home/wakka', '/home/jawaka']),
        (b'/home/wakka', ['/home/wakka']),
        ]
    for inp, exp in cases:
        obs = str_to_env_path(inp)
        assert exp == obs.paths


def test_env_path_to_str():
    cases = [
        (['/home/wakka'], '/home/wakka'),
        (['/home/wakka', '/home/jawaka'],
         '/home/wakka' + os.pathsep + '/home/jawaka'),
        ]
    for inp, exp in cases:
        obs = env_path_to_str(inp)
        assert exp == obs


getitem_cases = [
    ('xonsh_dir', 'xonsh_dir'),
    ('.', '.'),
    ('../', '../'),
    ('~/', '~/'),
    (b'~/../', '~/../'),
]
@pytest.mark.parametrize('xenv', [TOOLS_ENV, ENCODE_ENV_ONLY])
@pytest.mark.parametrize('inp, exp', getitem_cases)
def test_env_path(inp, exp, xonsh_env):
    # lambda to expand the expected paths
    expand = lambda path: os.path.expanduser(os.path.expandvars(path))
    obs = EnvPath(inp)[0] # call to __getitem__
    assert expand(exp) == obs


#     # cases that involve path-separated strings
#     multipath_cases = [
#         (os.pathsep.join(['xonsh_dir', '../', '.', '~/']),
#          ['xonsh_dir', '../', '.', '~/']),
#         ('/home/wakka' + os.pathsep + '/home/jakka' + os.pathsep + '~/',
#          ['/home/wakka', '/home/jakka', '~/'])
#     ]
#     with mock_xonsh_env(TOOLS_ENV):
#         for inp, exp in multipath_cases:
#             obs = [i for i in EnvPath(inp)]
#             assert [expand(i) for i in exp] == obs

#     with mock_xonsh_env(ENCODE_ENV_ONLY):
#         for inp, exp in multipath_cases:
#             obs = [i for i in EnvPath(inp)]
#             assert [i for i in exp] == obs

#     # cases that involve pathlib.Path objects
#     pathlib_cases = [
#         (pathlib.Path('/home/wakka'), ['/home/wakka'.replace('/',os.sep)]),
#         (pathlib.Path('~/'), ['~']),
#         (pathlib.Path('.'), ['.']),
#         (['/home/wakka', pathlib.Path('/home/jakka'), '~/'],
#          ['/home/wakka', '/home/jakka'.replace('/',os.sep), '~/']),
#         (['/home/wakka', pathlib.Path('../'), '../'],
#          ['/home/wakka', '..', '../']),
#         (['/home/wakka', pathlib.Path('~/'), '~/'],
#          ['/home/wakka', '~', '~/']),
#     ]

#     with mock_xonsh_env(TOOLS_ENV):
#         for inp, exp in pathlib_cases:
#             # iterate over EnvPath to acquire all expanded paths
#             obs = [i for i in EnvPath(inp)]
#             assert [expand(i) for i in exp] == obs

def test_env_path_slices():
    # build os-dependent paths properly
    mkpath = lambda *paths: os.sep + os.sep.join(paths)

    # get all except the last element in a slice
    slice_last = [
        ([mkpath('home', 'wakka'),
          mkpath('home', 'jakka'),
          mkpath('home', 'yakka')],
         [mkpath('home', 'wakka'),
          mkpath('home', 'jakka')])]

    for inp, exp in slice_last:
        obs = EnvPath(inp)[:-1]
        assert exp == obs

    # get all except the first element in a slice
    slice_first = [
        ([mkpath('home', 'wakka'),
          mkpath('home', 'jakka'),
          mkpath('home', 'yakka')],
         [mkpath('home', 'jakka'),
          mkpath('home', 'yakka')])]

    for inp, exp in slice_first:
        obs = EnvPath(inp)[1:]
        assert exp == obs

    # slice paths with a step
    slice_step = [
        ([mkpath('home', 'wakka'),
          mkpath('home', 'jakka'),
          mkpath('home', 'yakka'),
          mkpath('home', 'takka')],
         [mkpath('home', 'wakka'),
          mkpath('home', 'yakka')],
         [mkpath('home', 'jakka'),
          mkpath('home', 'takka')])]

    for inp, exp_a, exp_b in slice_step:
        obs_a = EnvPath(inp)[0::2]
        assert exp_a == obs_a
        obs_b = EnvPath(inp)[1::2]
        assert exp_b == obs_b

    # keep only non-home paths
    slice_normal = [
        ([mkpath('home', 'wakka'),
          mkpath('home', 'xakka'),
          mkpath('other', 'zakka'),
          mkpath('another', 'akka'),
          mkpath('home', 'bakka')],
         [mkpath('other', 'zakka'),
          mkpath('another', 'akka')])]

    for inp, exp in slice_normal:
        obs = EnvPath(inp)[2:4]
        assert exp == obs


def test_is_bool():
    assert True == is_bool(True)
    assert True == is_bool(False)
    assert False == is_bool(1)
    assert False == is_bool('yooo hooo!')


def test_to_bool():
    cases = [
        (True, True),
        (False, False),
        (None, False),
        ('', False),
        ('0', False),
        ('False', False),
        ('NONE', False),
        ('TRUE', True),
        ('1', True),
        (0, False),
        (1, True),
        ]
    for inp, exp in cases:
        obs = to_bool(inp)
        assert exp == obs


def test_bool_to_str():
    assert '1' == bool_to_str(True)
    assert '' == bool_to_str(False)


def test_is_bool_or_int():
    cases = [
        (True, True),
        (False, True),
        (1, True),
        (0, True),
        ('Yolo', False),
        (1.0, False),
        ]
    for inp, exp in cases:
        obs = is_bool_or_int(inp)
        assert exp == obs


def test_to_bool_or_int():
    cases = [
        (True, True),
        (False, False),
        (1, 1),
        (0, 0),
        ('', False),
        (0.0, False),
        (1.0, True),
        ('T', True),
        ('f', False),
        ('0', 0),
        ('10', 10),
        ]
    for inp, exp in cases:
        obs = to_bool_or_int(inp)
        assert exp == obs


def test_bool_or_int_to_str():
    cases = [
        (True, '1'),
        (False, ''),
        (1, '1'),
        (0, '0'),
        ]
    for inp, exp in cases:
        obs = bool_or_int_to_str(inp)
        assert exp == obs


def test_ensure_int_or_slice():
    cases = [
        (42, 42),
        (None, slice(None, None, None)),
        ('42', 42),
        ('-42', -42),
        ('1:2:3', slice(1, 2, 3)),
        ('1::3', slice(1, None, 3)),
        (':', slice(None, None, None)),
        ('1:', slice(1, None, None)),
        ('[1:2:3]', slice(1, 2, 3)),
        ('(1:2:3)', slice(1, 2, 3)),
        ('r', False),
        ('r:11', False),
        ]
    for inp, exp in cases:
        obs = ensure_int_or_slice(inp)
        assert exp == obs


def test_is_dynamic_cwd_width():
    cases = [
        ('20', False),
        ('20%', False),
        ((20, 'c'), False),
        ((20.0, 'm'), False),
        ((20.0, 'c'), True),
        ((20.0, '%'), True),
        ]
    for inp, exp in cases:
        obs = is_dynamic_cwd_width(inp)
        assert exp == obs

def test_is_logfile_opt():
    cases = [
        ('throwback.log', True),
        ('', True),
        (None, True),
        (True, False),
        (False, False),
        (42, False),
        ([1, 2, 3], False),
        ((1, 2), False),
        (("wrong", "parameter"), False)
    ]
    if not ON_WINDOWS:
        cases.append(('/dev/null', True))
    for inp, exp in cases:
        obs = is_logfile_opt(inp)
        assert exp == obs

def test_to_logfile_opt():
    cases = [
        (True, None),
        (False, None),
        (1, None),
        (None, None),
        ('throwback.log', 'throwback.log'),
    ]
    if not ON_WINDOWS:
        cases.append(('/dev/null', '/dev/null'))
        cases.append(('/dev/nonexistent_dev', None))
    for inp, exp in cases:
        obs = to_logfile_opt(inp)
        assert exp == obs

def test_logfile_opt_to_str():
    cases = [
        (None, ''),
        ('', ''),
        ('throwback.log', 'throwback.log'),
        ('/dev/null', '/dev/null')
    ]
    for inp, exp in cases:
        obs = logfile_opt_to_str(inp)
        assert exp == obs

def test_to_dynamic_cwd_tuple():
    cases = [
        ('20', (20.0, 'c')),
        ('20%', (20.0, '%')),
        ((20, 'c'), (20.0, 'c')),
        ((20, '%'), (20.0, '%')),
        ((20.0, 'c'), (20.0, 'c')),
        ((20.0, '%'), (20.0, '%')),
        ('inf', (float('inf'), 'c')),
        ]
    for inp, exp in cases:
        obs = to_dynamic_cwd_tuple(inp)
        assert exp == obs


def test_dynamic_cwd_tuple_to_str():
    cases = [
        ((20.0, 'c'), '20.0'),
        ((20.0, '%'), '20.0%'),
        ((float('inf'), 'c'), 'inf'),
        ]
    for inp, exp in cases:
        obs = dynamic_cwd_tuple_to_str(inp)
        assert exp == obs


def test_escape_windows_cmd_string():
    cases = [
        ('', ''),
        ('foo', 'foo'),
        ('foo&bar', 'foo^&bar'),
        ('foo$?-/_"\\', 'foo$?-/_^"\\'),
        ('^&<>|', '^^^&^<^>^|'),
        ('this /?', 'this /.')
        ]
    for st, esc in cases:
        obs = escape_windows_cmd_string(st)
        assert esc == obs


def test_argvquote():
    cases = [
        ('', '""'),
        ('foo', 'foo'),
        (r'arg1 "hallo, "world""  "\some\path with\spaces")',
         r'"arg1 \"hallo, \"world\"\"  \"\some\path with\spaces\")"'),
        (r'"argument"2" argument3 argument4',
         r'"\"argument\"2\" argument3 argument4"'),
        (r'"\foo\bar bar\foo\" arg',
         r'"\"\foo\bar bar\foo\\\" arg"')
        ]
    for st, esc in cases:
        obs = argvquote(st)
        assert esc == obs


_leaders = ('', 'not empty')
_r = ('r', '')
_b = ('b', '')
_u = ('u', '')
_chars = set(i+j+k for i in _r for j in _b for k in _u)
_chars |= set(i+j+k for i in _r for j in _u for k in _b)
_chars |= set(i+j+k for i in _b for j in _u for k in _r)
_chars |= set(i+j+k for i in _b for j in _r for k in _u)
_chars |= set(i+j+k for i in _u for j in _r for k in _b)
_chars |= set(i+j+k for i in _u for j in _b for k in _r)
_squote = ('"""', '"', "'''", "'")
_startend = {c+s: s for c in _chars for s in _squote}

inners = "this is a string"


def test_partial_string():
    # single string at start
    assert check_for_partial_string('no strings here') == (None, None, None)
    assert check_for_partial_string('') == (None, None, None)
    for s, e in _startend.items():
        _test = s + inners + e
        for l in _leaders:
            for f in _leaders:
                # single string
                _res = check_for_partial_string(l + _test + f)
                assert _res == (len(l), len(l) + len(_test), s)
                # single partial
                _res = check_for_partial_string(l + f + s + inners)
                assert _res == (len(l+f), None, s)
                for s2, e2 in _startend.items():
                    _test2 = s2 + inners + e2
                    for l2 in _leaders:
                        for f2 in _leaders:
                            # two strings
                            _res = check_for_partial_string(l + _test + f + l2 + _test2 + f2)
                            assert _res == (len(l+_test+f+l2), len(l+_test+f+l2+_test2), s2)
                            # one string, one partial
                            _res = check_for_partial_string(l + _test + f + l2 + s2 + inners)
                            assert _res == (len(l+_test+f+l2), None, s2)


def test_executables_in():
    expected = set()
    types = ('file', 'directory', 'brokensymlink')
    if ON_WINDOWS:
        # Don't test symlinks on windows since it requires admin
        types = ('file', 'directory')
    executables = (True, False)
    with TemporaryDirectory() as test_path:
        for _type in types:
            for executable in executables:
                fname = '%s_%s' % (_type, executable)
                if _type == 'none':
                    continue
                if _type == 'file' and executable:
                    ext = '.exe' if ON_WINDOWS else ''
                    expected.add(fname + ext)
                else:
                    ext = ''
                path = os.path.join(test_path, fname + ext)
                if _type == 'file':
                    with open(path, 'w') as f:
                        f.write(fname)
                elif _type == 'directory':
                    os.mkdir(path)
                elif _type == 'brokensymlink':
                    tmp_path = os.path.join(test_path, 'i_wont_exist')
                    with open(tmp_path, 'w') as f:
                        f.write('deleteme')
                        os.symlink(tmp_path, path)
                    os.remove(tmp_path)
                if executable and not _type == 'brokensymlink':
                    os.chmod(path, stat.S_IXUSR | stat.S_IRUSR | stat.S_IWUSR)
            if ON_WINDOWS:
                with mock_xonsh_env(PATHEXT_ENV):
                    result = set(executables_in(test_path))
            else:
                result = set(executables_in(test_path))
    assert (expected == result)


def test_expand_case_matching():
    cases = {
        'yo': '[Yy][Oo]',
        '[a-f]123e': '[a-f]123[Ee]',
        '${HOME}/yo': '${HOME}/[Yy][Oo]',
        './yo/mom': './[Yy][Oo]/[Mm][Oo][Mm]',
        'Eßen': '[Ee][Ss]?[Ssß][Ee][Nn]',
        }
    for inp, exp in cases.items():
        obs = expand_case_matching(inp)
        assert exp == obs


def test_commands_cache_lazy():
    cc = CommandsCache()
    assert not cc.lazyin('xonsh')
    assert 0 == len(list(cc.lazyiter()))
    assert 0 == cc.lazylen()<|MERGE_RESOLUTION|>--- conflicted
+++ resolved
@@ -24,14 +24,9 @@
     is_string_seq, pathsep_to_seq, seq_to_pathsep, is_nonstring_seq_of_strings,
     pathsep_to_upper_seq, seq_to_upper_pathsep,
     )
-<<<<<<< HEAD
-
-from tools import xonsh_env
-=======
 from xonsh.commands_cache import CommandsCache
 
 from tools import mock_xonsh_env
->>>>>>> 3d910661
 
 LEXER = Lexer()
 LEXER.build()

--- conflicted
+++ resolved
@@ -30,19 +30,15 @@
     fi
 
 install:
-<<<<<<< HEAD
   - if [[ ! "$TRAVIS_PYTHON_VERSION" == "nightly" ]]; then
       conda create -q -n test_env python=${PYTHON} pygments prompt_toolkit ply pytest pytest-cov pytest-timeout psutil;
       source activate test_env;
       pip install pytest-flake8 codecov;
       python setup.py install;
     else
-      pip install --upgrade -r requirements-tests.txt;
+      pip install -r requirements-tests.txt;
     fi
 
-=======
-  - pip install -r requirements-tests.txt
->>>>>>> 415d858f
 script:
   - py.test --flake8 --cov=. --cov-report=term --timeout=10
 
